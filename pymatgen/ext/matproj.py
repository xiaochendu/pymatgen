--- conflicted
+++ resolved
@@ -42,16 +42,12 @@
 from pymatgen.entries.computed_entries import ComputedEntry, ComputedStructureEntry
 from pymatgen.entries.exp_entries import ExpEntry
 from pymatgen.symmetry.analyzer import SpacegroupAnalyzer
-<<<<<<< HEAD
-from pymatgen.util.sequence import get_chunks, PBar
-from typing import List
-=======
 from pymatgen.util.sequence import PBar, get_chunks
 from pymatgen.core import __version__ as PMG_VERSION
 
 
 logger = logging.getLogger(__name__)
->>>>>>> 8ba60e61
+
 
 
 @unique
@@ -577,13 +573,8 @@
             entries = sorted(entries, key=lambda entry: entry.data["e_above_hull"])
         return entries
 
-<<<<<<< HEAD
-    def get_pourbaix_entries(
-            self, chemsys, solid_compat=MaterialsProjectCompatibility
-    ):
-=======
+
     def get_pourbaix_entries(self, chemsys, solid_compat="MaterialsProject2020Compatibility"):
->>>>>>> 8ba60e61
         """
         A helper function to get all entries necessary to generate
         a pourbaix diagram from the rest interface.
@@ -657,14 +648,8 @@
                 raise ValueError("Reference solid not contained in entry list")
             stable_ref = sorted(refs, key=lambda x: x.data["e_above_hull"])[0]
             rf = stable_ref.composition.get_reduced_composition_and_factor()[1]
-<<<<<<< HEAD
-            solid_diff = (
-                    ion_ref_pd.get_form_energy(stable_ref)
-                    - i_d["Reference solid energy"] * rf
-            )
-=======
+
             solid_diff = ion_ref_pd.get_form_energy(stable_ref) - i_d["Reference solid energy"] * rf
->>>>>>> 8ba60e61
             elt = i_d["Major_Elements"][0]
             correction_factor = ion.composition[elt] / stable_ref.composition[elt]
             energy = i_d["Energy"] + solid_diff * correction_factor
@@ -672,26 +657,12 @@
             pbx_entries.append(PourbaixEntry(ion_entry, "ion-{}".format(n)))
 
         # Construct the solid pourbaix entries from filtered ion_ref entries
-<<<<<<< HEAD
-        extra_elts = (
-                set(ion_ref_elts)
-                - {Element(s) for s in chemsys}
-                - {Element("H"), Element("O")}
-        )
-        for entry in ion_ref_entries:
-            entry_elts = set(entry.composition.elements)
-            # Ensure no OH chemsys or extraneous elements from ion references
-            if not (
-                    entry_elts <= {Element("H"), Element("O")}
-                    or extra_elts.intersection(entry_elts)
-            ):
-=======
+
         extra_elts = set(ion_ref_elts) - {Element(s) for s in chemsys} - {Element("H"), Element("O")}
         for entry in ion_ref_entries:
             entry_elts = set(entry.composition.elements)
             # Ensure no OH chemsys or extraneous elements from ion references
             if not (entry_elts <= {Element("H"), Element("O")} or extra_elts.intersection(entry_elts)):
->>>>>>> 8ba60e61
                 # Create new computed entry
                 form_e = ion_ref_pd.get_form_energy(entry)
                 new_entry = ComputedEntry(entry.composition, form_e, entry_id=entry.entry_id)
@@ -700,13 +671,8 @@
 
         return pbx_entries
 
-<<<<<<< HEAD
-    def get_structure_by_material_id(
-            self, material_id, final=True, conventional_unit_cell=False
-    ):
-=======
+
     def get_structure_by_material_id(self, material_id, final=True, conventional_unit_cell=False):
->>>>>>> 8ba60e61
         """
         Get a Structure corresponding to a material_id.
 
@@ -1523,19 +1489,12 @@
             for i, gb_dict in enumerate(list_of_gbs):
                 gb_energy = gb_dict["gb_energy"]
                 gb_plane_int = gb_dict["gb_plane"]
-<<<<<<< HEAD
                 surface_energy = self.get_surface_data(
                     material_id=material_id, miller_index=gb_plane_int
                 )["surface_energy"]
                 wsep = (
                         2 * surface_energy - gb_energy
                 )  # calculate the work of separation
-=======
-                surface_energy = self.get_surface_data(material_id=material_id, miller_index=gb_plane_int)[
-                    "surface_energy"
-                ]
-                wsep = 2 * surface_energy - gb_energy  # calculate the work of separation
->>>>>>> 8ba60e61
                 gb_dict["work_of_separation"] = wsep
             return list_of_gbs
 
@@ -1602,14 +1561,10 @@
         task_types = [t.value for t in task_types if isinstance(t, TaskType)] if task_types else []
 
         meta = defaultdict(list)
-<<<<<<< HEAD
         for doc in self.query(
                 {"material_id": {"$in": material_ids}}, ["material_id", "blessed_tasks"]
         ):
-=======
-        for doc in self.query({"material_id": {"$in": material_ids}}, ["material_id", "blessed_tasks"]):
-
->>>>>>> 8ba60e61
+
             for task_type, task_id in doc["blessed_tasks"].items():
                 if task_types and task_type not in task_types:
                     continue
