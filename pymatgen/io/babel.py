# coding: utf-8
# Copyright (c) Pymatgen Development Team.
# Distributed under the terms of the MIT License.

from __future__ import division, unicode_literals

import warnings
import copy
from pymatgen.core.structure import Molecule
from pymatgen.analysis.graphs import MoleculeGraph
from monty.dev import requires

try:
    import openbabel as ob
    import pybel as pb
except:
    pb = None
    ob = None

"""
OpenBabel interface module, which opens up access to the hundreds of file
formats supported by OpenBabel. Requires openbabel with python bindings to be
installed. Please consult the
`openbabel documentation <http://openbabel.org/wiki/Main_Page>`_.
"""

__author__ = "Shyue Ping Ong, Qi Wang"
__copyright__ = "Copyright 2012, The Materials Project"
__version__ = "0.1"
__maintainer__ = "Shyue Ping Ong"
__email__ = "shyuep@gmail.com"
__date__ = "Apr 28, 2012"


class BabelMolAdaptor(object):
    """
    Adaptor serves as a bridge between OpenBabel's Molecule and pymatgen's
    Molecule.
    """

    @requires(pb and ob,
              "BabelMolAdaptor requires openbabel to be installed with "
              "Python bindings. Please get it at http://openbabel.org.")
    def __init__(self, mol):
        """
        Initializes with pymatgen Molecule or OpenBabel"s OBMol.

        Args:
            mol: pymatgen's Molecule or OpenBabel OBMol
        """
        if isinstance(mol, Molecule):
            if not mol.is_ordered:
                raise ValueError("OpenBabel Molecule only supports ordered "
                                 "molecules.")

            # For some reason, manually adding atoms does not seem to create
            # the correct OBMol representation to do things like force field
            # optimization. So we go through the indirect route of creating
            # an XYZ file and reading in that file.
            obmol = ob.OBMol()
            obmol.BeginModify()
            for site in mol:
                coords = [c for c in site.coords]
                atomno = site.specie.Z
                obatom = ob.OBAtom()
                obatom.thisown = 0
                obatom.SetAtomicNum(atomno)
                obatom.SetVector(*coords)
                obmol.AddAtom(obatom)
                del obatom
            obmol.ConnectTheDots()
            obmol.PerceiveBondOrders()
            obmol.SetTotalSpinMultiplicity(mol.spin_multiplicity)
            obmol.SetTotalCharge(mol.charge)
            obmol.Center()
            obmol.Kekulize()
            obmol.EndModify()
            self._obmol = obmol
        elif isinstance(mol, ob.OBMol):
            self._obmol = mol

    @property
    def pymatgen_mol(self):
        """
        Returns pymatgen Molecule object.
        """
        sp = []
        coords = []
        for atom in ob.OBMolAtomIter(self._obmol):
            sp.append(atom.GetAtomicNum())
            coords.append([atom.GetX(), atom.GetY(), atom.GetZ()])
        return Molecule(sp, coords)

    @property
    def openbabel_mol(self):
        """
        Returns OpenBabel's OBMol.
        """
        return self._obmol

    def localopt(self, forcefield='mmff94', steps=500):
        """
        A wrapper to pybel's localopt method to optimize a Molecule.

        Args:
            forcefield: Default is mmff94. Options are 'gaff', 'ghemical',
                'mmff94', 'mmff94s', and 'uff'.
            steps: Default is 500.
        """
        pbmol = pb.Molecule(self._obmol)
        pbmol.localopt(forcefield=forcefield, steps=steps)
        self._obmol = pbmol.OBMol

<<<<<<< HEAD
    def confm_search(self, forcefield="mmff94", freeze_atoms=None,
                     rmsd_cutoff=0.5, energy_cutoff=50.0,
                     conf_cutoff=100000, verbose=False, make_3d=False,
                     add_hydrogens=False):
        """
        Perform conformer search.
        Args:
            forcefield: Default is mmff94. Options are 'gaff', 'ghemical',
                'mmff94', 'mmff94s', and 'uff'.
            freeze_atoms: List of indices of atoms to be fixed during search.
            rmsd_cutoff:
            energy_cutoff:
            conf_cutoff:
            verbose: For conformer generation output
            make_3d: Should conformer search be performed in 2D or 3D
            add_hydrogens: Should implicit Hydrogens be added?
        Returns: BabelMolAdapter

        """

        obmol = self.openbabel_mol

        if make_3d:
            builder = ob.OBBuilder()
            builder.Build(obmol)

        if add_hydrogens:
            obmol.AddHydrogens()
=======
    def make3d(self, forcefield="mmff94", steps=50):
        """
        A wrapper to pybel's make3D method generate a 3D structure from a
        2D or 0D structure.
        The 3D structure is made very quickly using a combination of rules
        (e.g. sp3 atoms should have four bonds arranged in a tetrahedron) and
        ring templates (e.g. cyclohexane is shaped like a chair). Once 3D
        coordinates are generated, hydrogens are added and a quick local
        optimization is carried out as default.

        The generated 3D structure can have clashes or have high energy
        structures due to some strain. Please consider to use the conformer
        search or geometry optimization to further optimize the structure.

        Args:
            forcefield: Default is mmff94. Options are 'gaff', 'ghemical',
                'mmff94', 'mmff94s', and 'uff'.
            steps: Default is 50.
        """
        pbmol = pb.Molecule(self._obmol)
        pbmol.make3D(forcefield=forcefield, steps=steps)
        self._obmol = pbmol.OBMol

    def add_hydrogen(self):
        """
        Add hydrogens (make all hydrogen explicit).
        """
        self._obmol.AddHydrogens()

    def rotor_conformer(self, *rotor_args, algo="WeightedRotorSearch",
                        forcefield="mmff94"):
        """
        Conformer search based on several Rotor Search algorithms of openbabel.
        If the input molecule is not 3D, make3d will be called (generate 3D
        structure, add hydrogen, a quick localopt). All hydrogen atoms need
        to be made explicit.

        Args:
            rotor_args: pass args to Rotor Search in openbabel.
                for "WeightedRotorSearch": (conformers, geomSteps,
                sampleRingBonds-default False)
                for "SystematicRotorSearch": (geomSteps-default 2500,
                sampleRingBonds-default False)
                for "RandomRotorSearch": (conformers, geomSteps-default 2500,
                sampleRingBonds-default False)
            algo (str): Default is "WeightedRotorSearch". Options are
                "SystematicRotorSearch", "RandomRotorSearch", and
                "WeightedRotorSearch".
            forcefield (str): Default is mmff94. Options are 'gaff', 'ghemical',
                'mmff94', 'mmff94s', and 'uff'.
        """
        if self._obmol.GetDimension() != 3:
            self.make3d()
        else:
            self.add_hydrogen()

        ff = ob.OBForceField_FindType(forcefield)
        if ff == 0:
            warnings.warn("This input forcefield {} is not supported "
                          "in openbabel. The forcefield will be reset as "
                          "default 'mmff94' for now.".format(forcefield))
            ff = ob.OBForceField_FindType("mmff94")

        try:
            rotor_search = getattr(ff, algo)
        except AttributeError:
            warnings.warn("This input conformer search algorithm {} is not "
                          "supported in openbabel. Options are "
                          "'SystematicRotorSearch', 'RandomRotorSearch' "
                          "and 'WeightedRotorSearch'. "
                          "The algorithm will be reset as default "
                          "'WeightedRotorSearch' for now.".format(algo))
            rotor_search = ff.WeightedRotorSearch
        rotor_search(*rotor_args)
        ff.GetConformers(self._obmol)

    def gen3d_conformer(self):
        """
        A combined method to first generate 3D structures from 0D or 2D
        structures and then find the minimum energy conformer:
        1. Use OBBuilder to create a 3D structure using rules and ring templates
        2. Do 250 steps of a steepest descent geometry optimization with the
           MMFF94 forcefield
        3. Do 200 iterations of a Weighted Rotor conformational search
           (optimizing each conformer with 25 steps of a steepest descent)
        4. Do 250 steps of a conjugate gradient geometry optimization.

        Warning from openbabel docs:
        For many applications where 100s if not 1000s of molecules need to be
        processed, gen3d is rather SLOW. Sometimes this function can cause a
        segmentation fault.
        A future version of Open Babel will provide options for slow/medium/fast
        3D structure generation which will involve different compromises
        between speed and finding the global energy minimum.
        """
        gen3d = ob.OBOp.FindType("Gen3D")
        gen3d.Do(self._obmol)

    def confab_conformers(self, forcefield="mmff94", freeze_atoms=None,
                          rmsd_cutoff=0.5, energy_cutoff=50.0,
                          conf_cutoff=100000, verbose=False):
        """
        Conformer generation based on Confab to generate all diverse low-energy
        conformers for molecules. This is different from rotor_conformer or
        gen3d_conformer as it aims to not simply to find a low energy
        conformation but to generate several different conformations.

        Args:
            forcefield (str): Default is mmff94. Options are 'gaff', 'ghemical',
                'mmff94', 'mmff94s', and 'uff'.
            freeze_atoms ([int]): index of atoms to be freezed when performing
                conformer search, default is None.
            rmsd_cutoff (float): rmsd_cufoff, default is 0.5 Angstrom.
            energy_cutoff (float): energy_cutoff, default is 50.0 kcal/mol.
            conf_cutoff (float): max number of conformers to test,
                default is 1 million.
            verbose (bool): whether to display information on torsions found,
                default is False.

        Returns:
             (list): list of pymatgen Molecule objects for generated conformers.
        """
        if self._obmol.GetDimension() != 3:
            self.make3d()
        else:
            self.add_hydrogen()
>>>>>>> 9d71ce3b

        ff = ob.OBForceField_FindType(forcefield)
        if ff == 0:
            print("Could not find forcefield {} in openbabel, the forcefield "
                  "will be reset as default 'mmff94'".format(forcefield))
            ff = ob.OBForceField_FindType("mmff94")

        if freeze_atoms:
            print('{} atoms will be freezed'.format(len(freeze_atoms)))
            constraints = ob.OBFFConstraints()
<<<<<<< HEAD
            for atom in ob.OBMolAtomIter(self.openbabel_mol):
=======
            for atom in ob.OBMolAtomIter(self._obmol):
>>>>>>> 9d71ce3b
                atom_id = atom.GetIndex() + 1
                if id in freeze_atoms:
                    constraints.AddAtomConstraint(atom_id)
            ff.SetConstraints(constraints)

<<<<<<< HEAD
        # To improve 3D coordinates
        ff.WeightedRotorSearch(500, 25)

        # Run Confab conformer generation
        ff.DiverseConfGen(rmsd_cutoff, conf_cutoff, energy_cutoff,
                          verbose)

        ff.GetConformers(obmol)

        if verbose:
            print("Generated {} conformers total".format(obmol.NumConformers()))

        self._obmol = obmol
=======
        # Confab conformer generation
        ff.DiverseConfGen(rmsd_cutoff, conf_cutoff, energy_cutoff,
                          verbose)
        ff.GetConformers(self._obmol)

        # Number of conformers generated by Confab conformer generation
        conformer_num = self._obmol.NumConformers()

        conformers = []
        for i in range(conformer_num):
            self._obmol.SetConformer(i)
            conformer = copy.deepcopy(BabelMolAdaptor(self._obmol).pymatgen_mol)
            conformers.append(conformer)
        self._obmol.SetConformer(0)
        return conformers
>>>>>>> 9d71ce3b

    @property
    def pybel_mol(self):
        """
        Returns Pybel's Molecule object.
        """
        return pb.Molecule(self._obmol)

    def write_file(self, filename, file_format="xyz"):
        """
        Uses OpenBabel to output all supported formats.

        Args:
            filename: Filename of file to output
            file_format: String specifying any OpenBabel supported formats.
        """
        mol = pb.Molecule(self._obmol)
        return mol.write(file_format, filename, overwrite=True)

    @staticmethod
    def from_file(filename, file_format="xyz"):
        """
        Uses OpenBabel to read a molecule from a file in all supported formats.

        Args:
            filename: Filename of input file
            file_format: String specifying any OpenBabel supported formats.

        Returns:
            BabelMolAdaptor object
        """
        mols = list(pb.readfile(str(file_format), str(filename)))
        return BabelMolAdaptor(mols[0].OBMol)

    @staticmethod
    def from_molecule_graph(mol):
        """
        Read a molecule from a pymatgen MoleculeGraph object.

        Args:
            mol: pymatgen MoleculeGraph object.

        Returns:
            BabelMolAdaptor object
        """
        if isinstance(mol, MoleculeGraph):
            return BabelMolAdaptor(mol.molecule)

    @staticmethod
    def from_string(string_data, file_format="xyz"):
        """
        Uses OpenBabel to read a molecule from a string in all supported
        formats.

        Args:
            string_data: String containing molecule data.
            file_format: String specifying any OpenBabel supported formats.

        Returns:
            BabelMolAdaptor object
        """
        mols = pb.readstring(str(file_format), str(string_data))
        return BabelMolAdaptor(mols.OBMol)<|MERGE_RESOLUTION|>--- conflicted
+++ resolved
@@ -111,36 +111,6 @@
         pbmol.localopt(forcefield=forcefield, steps=steps)
         self._obmol = pbmol.OBMol
 
-<<<<<<< HEAD
-    def confm_search(self, forcefield="mmff94", freeze_atoms=None,
-                     rmsd_cutoff=0.5, energy_cutoff=50.0,
-                     conf_cutoff=100000, verbose=False, make_3d=False,
-                     add_hydrogens=False):
-        """
-        Perform conformer search.
-        Args:
-            forcefield: Default is mmff94. Options are 'gaff', 'ghemical',
-                'mmff94', 'mmff94s', and 'uff'.
-            freeze_atoms: List of indices of atoms to be fixed during search.
-            rmsd_cutoff:
-            energy_cutoff:
-            conf_cutoff:
-            verbose: For conformer generation output
-            make_3d: Should conformer search be performed in 2D or 3D
-            add_hydrogens: Should implicit Hydrogens be added?
-        Returns: BabelMolAdapter
-
-        """
-
-        obmol = self.openbabel_mol
-
-        if make_3d:
-            builder = ob.OBBuilder()
-            builder.Build(obmol)
-
-        if add_hydrogens:
-            obmol.AddHydrogens()
-=======
     def make3d(self, forcefield="mmff94", steps=50):
         """
         A wrapper to pybel's make3D method generate a 3D structure from a
@@ -267,7 +237,6 @@
             self.make3d()
         else:
             self.add_hydrogen()
->>>>>>> 9d71ce3b
 
         ff = ob.OBForceField_FindType(forcefield)
         if ff == 0:
@@ -278,31 +247,13 @@
         if freeze_atoms:
             print('{} atoms will be freezed'.format(len(freeze_atoms)))
             constraints = ob.OBFFConstraints()
-<<<<<<< HEAD
-            for atom in ob.OBMolAtomIter(self.openbabel_mol):
-=======
+            
             for atom in ob.OBMolAtomIter(self._obmol):
->>>>>>> 9d71ce3b
                 atom_id = atom.GetIndex() + 1
                 if id in freeze_atoms:
                     constraints.AddAtomConstraint(atom_id)
             ff.SetConstraints(constraints)
 
-<<<<<<< HEAD
-        # To improve 3D coordinates
-        ff.WeightedRotorSearch(500, 25)
-
-        # Run Confab conformer generation
-        ff.DiverseConfGen(rmsd_cutoff, conf_cutoff, energy_cutoff,
-                          verbose)
-
-        ff.GetConformers(obmol)
-
-        if verbose:
-            print("Generated {} conformers total".format(obmol.NumConformers()))
-
-        self._obmol = obmol
-=======
         # Confab conformer generation
         ff.DiverseConfGen(rmsd_cutoff, conf_cutoff, energy_cutoff,
                           verbose)
@@ -318,7 +269,6 @@
             conformers.append(conformer)
         self._obmol.SetConformer(0)
         return conformers
->>>>>>> 9d71ce3b
 
     @property
     def pybel_mol(self):
