# coding: utf-8
"""Wrapper for netCDF readers."""
from __future__ import unicode_literals, division, print_function

import os.path

from monty.dev import requires, deprecated
from monty.collections import AttrDict
from monty.functools import lazy_property
from pymatgen.core.units import ArrayWithUnit
from pymatgen.core.structure import Structure

import logging
logger = logging.getLogger(__name__)


__author__ = "Matteo Giantomassi"
__copyright__ = "Copyright 2013, The Materials Project"
__version__ = "0.1"
__maintainer__ = "Matteo Giantomassi"
__email__ = "gmatteo at gmail.com"
__status__ = "Development"
__date__ = "$Feb 21, 2013M$"

__all__ = [
    "as_ncreader",
    "as_etsfreader",
    "NetcdfReader",
    "ETSF_Reader",
    "structure_from_etsf_file",
]

try:
    import netCDF4
except ImportError:
    netCDF4 = None


def _asreader(file, cls):
    closeit = False
    if not isinstance(file, cls):
        file, closeit = cls(file), True
    return file, closeit


def as_ncreader(file):
    """
    Convert file into a NetcdfReader instance.
    Returns reader, closeit where closeit is set to True
    if we have to close the file before leaving the procedure.
    """
    return _asreader(file, NetcdfReader)


def as_etsfreader(file):
    return _asreader(file, ETSF_Reader)


class NetcdfReaderError(Exception):
    """Base error class for NetcdfReader"""


class NetcdfReader(object):
    """
    Wraps and extends netCDF4.Dataset. Read only mode. Supports with statements.

    Additional documentation available at:
        http://netcdf4-python.googlecode.com/svn/trunk/docs/netCDF4-module.html
    """
    Error = NetcdfReaderError

    @requires(netCDF4 is not None, "netCDF4 must be installed to use this class")
    def __init__(self, path):
        """Open the Netcdf file specified by path (read mode)."""
        self.path = os.path.abspath(path)

        try:
            self.rootgrp = netCDF4.Dataset(self.path, mode="r")
        except Exception as exc:
            raise self.Error("In file %s: %s" % (self.path, str(exc)))

        self.ngroups = len(list(self.walk_tree()))

        #self.path2group = collections.OrderedDict()
        #for children in self.walk_tree():
        #   for child in children:
        #       #print child.group,  child.path
        #       self.path2group[child.path] = child.group

    def __enter__(self):
        """Activated when used in the with statement."""
        return self

    def __exit__(self, type, value, traceback):
<<<<<<< HEAD
        """
        Activated at the end of the with statement. It automatically closes the file.
        """
        self.close()
=======
        """Activated at the end of the with statement. It automatically closes the file."""
        self.rootgrp.close()
>>>>>>> 0875ddce

    def close(self):
        try:
            self.rootgrp.close()
        except Exception as exc:
            logger.warning("Exception %s while trying to close %s" % (exc, self.path))

    #@staticmethod
    #def pathjoin(*args):
    #    return "/".join(args)

    def walk_tree(self, top=None):
        """
        Navigate all the groups in the file starting from top.
        If top is None, the root group is used.
        """
        if top is None:
            top = self.rootgrp

        values = top.groups.values()
        yield values
        for value in top.groups.values():
            for children in self.walk_tree(value):
                yield children

    def print_tree(self):
        for children in self.walk_tree():
            for child in children:
                print(child)

    def read_dimvalue(self, dimname, path="/"):
        """Returns the value of a dimension."""
        dim = self._read_dimensions(dimname, path=path)[0]
        return len(dim)

    def read_varnames(self, path="/"):
        """List of variable names stored in the group specified by path."""
        if path == "/":
            return self.rootgrp.variables.keys()
        else:
            group = self.path2group[path]
            return group.variables.keys()

    def read_value(self, varname, path="/", cmode=None):
        """
        Returns the values of variable with name varname in the group specified by path.

        Args:
            varname: Name of the variable
            path: path to the group.
            cmode: if cmode=="c", a complex ndarrays is constructed and returned
                (netcdf does not provide native support from complex datatype).

        Returns:
            numpy array if varname represents an array, scalar otherwise.
        """
        var = self.read_variable(varname, path=path)

        if cmode is None:
            # scalar or array
            # getValue is not portable!
            try:
                return var.getValue()[0] if not var.shape else var[:]
            except IndexError:
                return var.getValue() if not var.shape else var[:]

        else:
            assert var.shape[-1] == 2
            if cmode == "c":
                return var[...,0] + 1j*var[...,1]
            else:
                raise ValueError("Wrong value for cmode %s" % cmode)

    def read_variable(self, varname, path="/"):
        """Returns the variable with name varname in the group specified by path."""
        return self._read_variables(varname, path=path)[0]

    def _read_dimensions(self, *dimnames, **kwargs):
        path = kwargs.get("path", "/")
        try:
            if path == "/":
                return [self.rootgrp.dimensions[dname] for dname in dimnames]
            else:
                group = self.path2group[path]
                return [group.dimensions[dname] for dname in dimnames]

        except KeyError:
            raise self.Error("In file %s:\ndimnames %s, kwargs %s" % (self.path, dimnames, kwargs))

    def _read_variables(self, *varnames, **kwargs):
        path = kwargs.get("path", "/")
        try:
            if path == "/":
                return [self.rootgrp.variables[vname] for vname in varnames]
            else:
                group = self.path2group[path]
                return [group.variables[vname] for vname in varnames]

        except KeyError:
            raise self.Error("In file %s:\nvarnames %s, kwargs %s" % (self.path, varnames, kwargs))

    def read_keys(self, keys, path="/"):
        d, missing = self.read_values_with_map(names=keys, path=path)
        return d

    @deprecated(message="Use read_keys")
    def read_values_with_map(self, names, map_names=None, path="/"):
        """
        Read (dimensions, variables) with a mapping.

        Args:
            names:
                list of netCDF keywords to read.
            map_names:
                dictionary used to map names to the netCDF keywords used to access data on file.
            path:
                Used to access groups.

        returns: od, missing
            od is the dictionary. Values are stored in d[name] for name in names.
            missing is a list of 2-d tuple with the keywords that are not found.
        """
        if map_names is None:
            map_names = {}

        od, missing = AttrDict(), []
        for k in names:
            try:
                key = map_names[k]
            except KeyError:
                # Read k.
                key = k

            try:
                # Try to read a variable.
                od[k] = self.read_value(key, path=path)
            except self.Error:
                try:
                    # Try to read a dimension.
                    od[k] = self.read_dimvalue(key, path=path)
                except self.Error:
                    # key is missing!
                    missing.append((k, key))

        return od, missing


class ETSF_Reader(NetcdfReader):
    """
    This object reads data from a file written according to the ETSF-IO specifications.

    We assume that the netcdf file contains at least the crystallographic section.
    """
    @lazy_property
    def chemical_symbols(self):
        """Chemical symbols char [number of atom species][symbol length]."""
        symbols = self.read_value("chemical_symbols")
        symbols = [s.decode("ascii") for s in symbols]
        chemical_symbols = [str("".join(s)) for s in symbols]
        return chemical_symbols

    def typeidx_from_symbol(self, symbol):
        """Returns the type index from the chemical symbol. Note python convention."""
        return self.chemical_symbols.index(symbol)

    def read_structure(self):
        """
        Returns the crystalline structure.

        Args:
            site_properties:
                Optional dictionary with site properties.
        """
        if self.ngroups != 1:
            raise NotImplementedError("In file %s: ngroups != 1" % self.path)

        return structure_from_etsf_file(self)


def structure_from_etsf_file(ncdata, site_properties=None):
    """
    Reads and returns a pymatgen structure from a NetCDF file
    containing crystallographic data in the ETSF-IO format.

    Args:
        ncdata:
            filename or NetcdfReader instance.
        site_properties:
            Dictionary with site properties.
    """
    ncdata, closeit = as_ncreader(ncdata)

    # TODO check whether atomic units are used
    lattice = ArrayWithUnit(ncdata.read_value("primitive_vectors"), "bohr").to("ang")

    red_coords = ncdata.read_value("reduced_atom_positions")
    natom = len(red_coords)

    znucl_type = ncdata.read_value("atomic_numbers")

    # type_atom[0:natom] --> index Between 1 and number of atom species
    type_atom = ncdata.read_value("atom_species")

    # Fortran to C index and float --> int conversion.
    species = natom * [None]
    for atom in range(natom):
        type_idx = type_atom[atom] - 1
        species[atom] = int(znucl_type[type_idx])

    d = {}
    if site_properties is not None:
        for prop in site_properties:
            d[property] = ncdata.read_value(prop)

    structure = Structure(lattice, species, red_coords, site_properties=d)

    # Quick and dirty hack.
    # I need an abipy structure since I need to_abivars and other methods.
    try:
        from abipy.core.structure import Structure as AbipyStructure
        structure.__class__ = AbipyStructure
    except ImportError:
        pass

    if closeit:
        ncdata.close()

    return structure<|MERGE_RESOLUTION|>--- conflicted
+++ resolved
@@ -92,15 +92,8 @@
         return self
 
     def __exit__(self, type, value, traceback):
-<<<<<<< HEAD
-        """
-        Activated at the end of the with statement. It automatically closes the file.
-        """
-        self.close()
-=======
         """Activated at the end of the with statement. It automatically closes the file."""
         self.rootgrp.close()
->>>>>>> 0875ddce
 
     def close(self):
         try:
