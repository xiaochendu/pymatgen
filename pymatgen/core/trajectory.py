--- conflicted
+++ resolved
@@ -12,11 +12,7 @@
 import warnings
 from fnmatch import fnmatch
 from pathlib import Path
-<<<<<<< HEAD
-from typing import Any, Union, Tuple, List, Dict
-=======
 from typing import Any, Dict, List, Tuple, Union
->>>>>>> d26d374d
 
 import numpy as np
 from monty.io import zopen
