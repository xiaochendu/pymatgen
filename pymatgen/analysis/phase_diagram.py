# coding: utf-8
# Copyright (c) Pymatgen Development Team.
# Distributed under the terms of the MIT License.

"""
This module defines tools to generate and analyze phase diagrams.
"""

import collections
import itertools
import json
import logging
import math
import os
import re
import warnings
from functools import lru_cache
from monty.json import MSONable, MontyDecoder

import numpy as np
import plotly.graph_objs as go
from scipy.optimize import minimize
from scipy.spatial import ConvexHull

from pymatgen.analysis.reaction_calculator import Reaction, ReactionError
from pymatgen.core.composition import Composition
from pymatgen.core.periodic_table import DummySpecies, Element, get_el_sp
from pymatgen.entries import Entry
from pymatgen.util.coord import Simplex, in_coord_list
from pymatgen.util.plotting import pretty_plot
from pymatgen.util.string import latexify
from pymatgen.util.sequence import PBar

logger = logging.getLogger(__name__)

with open(os.path.join(os.path.dirname(__file__), "..", "util", "plotly_pd_layouts.json")) as f:
    plotly_layouts = json.load(f)


class PDEntry(Entry):
    """
    An object encompassing all relevant data for phase diagrams.

    Attributes:
        composition (Composition): The composition associated with the PDEntry.
        energy (float): The energy associated with the entry.
        name (str):  A name for the entry. This is the string shown in the phase diagrams.
            By default, this is the reduced formula for the composition, but can be
            set to some other string for display purposes.
        attribute (MSONable): A arbitrary attribute. Can be used to specify that the
            entry is a newly found compound, or to specify a particular label for
            the entry, etc. An attribute can be anything but must be MSONable.
    """

    def __init__(self, composition: Composition, energy: float, name: str = None, attribute: object = None):
        """
        Args:
            composition (Composition): Composition
            energy (float): Energy for composition.
            name (str): Optional parameter to name the entry. Defaults
                to the reduced chemical formula.
            attribute: Optional attribute of the entry. Must be MSONable.
        """
        super().__init__(composition, energy)
        self.name = name if name else self.composition.reduced_formula
        self.attribute = attribute

    @property
    def energy(self) -> float:
        """
        Returns:
            the energy of the entry.
        """
        return self._energy

    def as_dict(self):
        """
        Returns:
            MSONable dictionary representation of PDEntry
        """
        return_dict = super().as_dict()
        return_dict.update({"name": self.name, "attribute": self.attribute})
        return return_dict

    @classmethod
    def from_dict(cls, d):
        """
        Args:
            d (dict): dictionary representation of PDEntry

        Returns:
            PDEntry
        """
        return cls(
            Composition(d["composition"]),
            d["energy"],
            d["name"] if "name" in d else None,
            d["attribute"] if "attribute" in d else None,
        )


class GrandPotPDEntry(PDEntry):
    """
    A grand potential pd entry object encompassing all relevant data for phase
    diagrams. Chemical potentials are given as a element-chemical potential
    dict.
    """

    def __init__(self, entry, chempots, name=None):
        """
        Args:
            entry: A PDEntry-like object.
            chempots: Chemical potential specification as {Element: float}.
            name: Optional parameter to name the entry. Defaults to the reduced
                chemical formula of the original entry.
        """
        super().__init__(
            entry.composition,
            entry.energy,
            name if name else entry.name,
            entry.attribute if hasattr(entry, "attribute") else None,
        )
        # NOTE if we init GrandPotPDEntry from ComputedEntry _energy is the
        # corrected energy of the ComputedEntry hence the need to keep
        # the original entry to not lose data.
        self.original_entry = entry
        self.original_comp = self._composition
        self.chempots = chempots

    @property
    def composition(self) -> Composition:
        """The composition after removing free species

        Returns:
            Composition
        """
        return Composition({el: self._composition[el] for el in self._composition.elements if el not in self.chempots})

    @property
    def chemical_energy(self):
        """The chemical energy term mu*N in the grand potential

        Returns:
            The chemical energy term mu*N in the grand potential
        """
        return sum([self._composition[el] * pot for el, pot in self.chempots.items()])

    @property
    def energy(self):
        """
        Returns:
            The grand potential energy
        """
        return self._energy - self.chemical_energy

    def __repr__(self):
        chempot_str = " ".join(["mu_%s = %.4f" % (el, mu) for el, mu in self.chempots.items()])
        return "GrandPotPDEntry with original composition " + "{}, energy = {:.4f}, {}".format(
            self.original_entry.composition, self.original_entry.energy, chempot_str
        )

    def as_dict(self):
        """
        Returns:
            MSONable dictionary representation of GrandPotPDEntry
        """
        return {
            "@module": self.__class__.__module__,
            "@class": self.__class__.__name__,
            "entry": self.original_entry.as_dict(),
            "chempots": {el.symbol: u for el, u in self.chempots.items()},
            "name": self.name,
        }

    @classmethod
    def from_dict(cls, d):
        """
        Args:
            d (dict): dictionary representation of GrandPotPDEntry

        Returns:
            GrandPotPDEntry
        """
        chempots = {Element(symbol): u for symbol, u in d["chempots"].items()}
        entry = MontyDecoder().process_decoded(d["entry"])
        return cls(entry, chempots, d["name"])


class TransformedPDEntry(PDEntry):
    """
    This class repesents a TransformedPDEntry, which allows for a PDEntry to be
    transformed to a different composition coordinate space. It is used in the
    construction of phase diagrams that do not have elements as the terminal
    compositions.
    """

    # Tolerance for determining if amount of a composition is positive.
    amount_tol = 1e-5

    def __init__(self, entry, sp_mapping, name=None):
        """
        Args:
            entry (PDEntry): Original entry to be transformed.
            sp_mapping ({Composition: DummySpecies}): dictionary
                mapping Terminal Compositions to Dummy Species

        """
        super().__init__(
            entry.composition,
            entry.energy,
            name if name else entry.name,
            entry.attribute if hasattr(entry, "attribute") else None,
        )
        self.original_entry = entry
        self.sp_mapping = sp_mapping

        self.rxn = Reaction(list(self.sp_mapping.keys()), [self._composition])
        self.rxn.normalize_to(self.original_entry.composition)

        # NOTE We only allow reactions that have positive amounts of reactants.
        if not all(self.rxn.get_coeff(comp) <= TransformedPDEntry.amount_tol for comp in self.sp_mapping.keys()):
            raise TransformedPDEntryError("Only reactions with positive amounts of reactants allowed")

    @property
    def composition(self) -> Composition:
        """The composition in the dummy species space

        Returns:
            Composition
        """
        # NOTE this is not infallable as the original entry is mutable and an
        # end user could choose to normalize or change the original entry.
        # However, the risk of this seems low.
        factor = self._composition.num_atoms / self.original_entry.composition.num_atoms

        trans_comp = {self.sp_mapping[comp]: -self.rxn.get_coeff(comp) for comp in self.sp_mapping}

        trans_comp = {k: v * factor for k, v in trans_comp.items() if v > TransformedPDEntry.amount_tol}

        return Composition(trans_comp)

    def __repr__(self):
        output = [
            "TransformedPDEntry {}".format(self.composition),
            " with original composition {}".format(self.original_entry.composition),
            ", E = {:.4f}".format(self.original_entry.energy),
        ]
        return "".join(output)

    def as_dict(self):
        """
        Returns:
            MSONable dictionary representation of TransformedPDEntry
        """
        d = {"@module": self.__class__.__module__, "@class": self.__class__.__name__, "sp_mapping": self.sp_mapping}
        d.update(self.original_entry.as_dict())
        return d

    @classmethod
    def from_dict(cls, d):
        """
        Args:
            d (dict): dictionary representation of TransformedPDEntry

        Returns:
            TransformedPDEntry
        """
        sp_mapping = d["sp_mapping"]
        del d["sp_mapping"]
        entry = MontyDecoder().process_decoded(d)
        return cls(entry, sp_mapping)


class TransformedPDEntryError(Exception):
    """
    An exception class for TransformedPDEntry.
    """

    pass


class BasePhaseDiagram(MSONable):
    """
    BasePhaseDiagram is not intended to be used directly, and PhaseDiagram should be preferred.

    When constructing a PhaseDiagram, a lot of heavy processing is performed to calculate the
    phase diagram information such as facets, simplexes, etc. The BasePhaseDiagram offers a way to
    store this information so that a phase diagram can be re-constructed without doing this heavy
    processing. It is primarily intended for database applications.
    """

    # Tolerance for determining if formation energy is positive.
    formation_energy_tol = 1e-11
    numerical_tol = 1e-8

    def __init__(self, facets, simplexes, all_entries, qhull_data, dim, el_refs, elements, qhull_entries):
        """
        This class uses casting to bypass the init, so this constructor should only be
        called by as_dict and from_dict functions. Prefer the PhaseDiagram class for
        typical use cases.
        """
        self.facets = facets
        self.simplexes = simplexes
        self.all_entries = all_entries
        self.qhull_data = qhull_data
        self.dim = dim
        self.el_refs = el_refs
        self.elements = elements
        self.qhull_entries = qhull_entries
        self._qhull_spaces = [frozenset(e.composition.elements) for e in qhull_entries]
        self._stable_entries = list(set(self.qhull_entries[i] for i in set(itertools.chain(*self.facets))))
        self._stable_spaces = [frozenset(e.composition.elements) for e in self._stable_entries]

    @classmethod
    def from_entries(cls, entries, elements=None):
        """
        Construct the PhaseDiagram object and recast it as a BasePhaseDiagram

        Args:
            entries ([PDEntry]): A list of PDEntry-like objects having an
                energy, energy_per_atom and composition.
            elements ([Element], optional): Optional list of elements in the phase
                diagram. If set to None, the elements are determined from
                the the entries themselves and are sorted alphabetically.
                If specified, element ordering (e.g. for pd coordinates)
                is preserved.
        """
        return cls(**cls._kwargs_from_entries(entries, elements))

    @classmethod
    def _kwargs_from_entries(cls, entries, elements):
        if elements is None:
            elements = sorted({els for e in entries for els in e.composition.elements})

        elements = list(elements)
        dim = len(elements)

        entries = sorted(entries, key=lambda e: e.composition.reduced_composition)

        el_refs = {}
        min_entries = []
        all_entries = []
        for c, g in itertools.groupby(entries, key=lambda e: e.composition.reduced_composition):
            g = list(g)
            min_entry = min(g, key=lambda e: e.energy_per_atom)
            if c.is_element:
                el_refs[c.elements[0]] = min_entry
            min_entries.append(min_entry)
            all_entries.extend(g)

        if len(el_refs) != dim:
            missing = set(elements).difference(el_refs.keys())
            raise ValueError(f"There are no entries for the terminal elements: {missing}")

        data = np.array(
            [[e.composition.get_atomic_fraction(el) for el in elements] + [e.energy_per_atom] for e in min_entries]
        )

        # Use only entries with negative formation energy
        vec = [el_refs[el].energy_per_atom for el in elements] + [-1]
        form_e = -np.dot(data, vec)
        inds = np.where(form_e < -cls.formation_energy_tol)[0].tolist()

        # Add the elemental references
        inds.extend([min_entries.index(el) for el in el_refs.values()])

        qhull_entries = [min_entries[i] for i in inds]
        qhull_data = data[inds][:, 1:]

        # Add an extra point to enforce full dimensionality.
        # This point will be present in all upper hull facets.
        extra_point = np.zeros(dim) + 1 / dim
        extra_point[-1] = np.max(qhull_data) + 1
        qhull_data = np.concatenate([qhull_data, [extra_point]], axis=0)

        if dim == 1:
            facets = [qhull_data.argmin(axis=0)]
        else:
            facets = get_facets(qhull_data)
            final_facets = []
            for facet in facets:
                # Skip facets that include the extra point
                if max(facet) == len(qhull_data) - 1:
                    continue
                m = qhull_data[facet]
                m[:, -1] = 1
                if abs(np.linalg.det(m)) > 1e-14:
                    final_facets.append(facet)
            facets = final_facets

        simplexes = [Simplex(qhull_data[f, :-1]) for f in facets]

        return dict(
            facets=facets,
            simplexes=simplexes,
            all_entries=all_entries,
            qhull_data=qhull_data,
            dim=dim,
            el_refs=el_refs,
            elements=elements,
            qhull_entries=qhull_entries,
        )

    def pd_coords(self, comp):
        """
        The phase diagram is generated in a reduced dimensional space
        (n_elements - 1). This function returns the coordinates in that space.
        These coordinates are compatible with the stored simplex objects.

        Args:
            comp (Composition): A composition

        Returns:
            The coordinates for a given composition in the PhaseDiagram's basis

        """
        if set(comp.elements).difference(self.elements):
            raise ValueError(f"{comp} has elements not in the phase diagram {self.elements}")
        return np.array([comp.get_atomic_fraction(el) for el in self.elements[1:]])

    @property
    def all_entries_hulldata(self):
        """
        Returns:
            The actual ndarray used to construct the convex hull.
        """
        data = [
            [e.composition.get_atomic_fraction(el) for el in self.elements] + [e.energy_per_atom]
            for e in self.all_entries
        ]
        return np.array(data)[:, 1:]

    @property
    def unstable_entries(self):
        """
        Returns:
            list of Entries that are unstable in the phase diagram.
                Includes positive formation energy entries.
        """
        # NOTE use stable_entries set here for faster 'in' test
        return [e for e in self.all_entries if e not in self.stable_entries]

    @property
    def stable_entries(self):
        """
        Returns:
            the set of stable entries in the phase diagram.
        """
        # TODO: check whether this O(n) slows anything down.
        return set(self._stable_entries)

    @lru_cache(1)
    def _get_stable_entries_in_space(self, space):
        """
        Args:
            space ({Elements, }): set of elements

        Returns:
            list of stable entries in the space.
        """

        return [e for e, s in zip(self._stable_entries, self._stable_spaces) if space.issuperset(s)]

    def get_reference_energy_per_atom(self, comp):
        """
        Args:
            comp (Composition): Input composition

        Returns:
            Reference energy of the terminal species at a given composition.
        """
        return sum([comp[el] * self.el_refs[el].energy_per_atom for el in comp.elements]) / comp.num_atoms

    def get_form_energy(self, entry):
        """
        Returns the formation energy for an entry (NOT normalized) from the
        elemental references.

        Args:
            entry (PDEntry): A PDEntry-like object.

        Returns:
            Formation energy from the elemental references.
        """
        c = entry.composition
        return entry.energy - sum([c[el] * self.el_refs[el].energy_per_atom for el in c.elements])

    def get_form_energy_per_atom(self, entry):
        """
        Returns the formation energy per atom for an entry from the
        elemental references.

        Args:
            entry (PDEntry): An PDEntry-like object

        Returns:
            Formation energy **per atom** from the elemental references.
        """
        return self.get_form_energy(entry) / entry.composition.num_atoms

    def __repr__(self):
        symbols = [el.symbol for el in self.elements]
        output = [
            "{} phase diagram".format("-".join(symbols)),
            "{} stable phases: ".format(len(self._stable_entries)),
            ", ".join([entry.name for entry in self._stable_entries]),
        ]
        return "\n".join(output)

    @lru_cache(1)
    def _get_facet_and_simplex(self, comp):
        """
        Get any facet that a composition falls into. Cached so successive
        calls at same composition are fast.

        Args:
            comp (Composition): A composition

        """
        c = self.pd_coords(comp)
        for f, s in zip(self.facets, self.simplexes):
            if s.in_simplex(c, PhaseDiagram.numerical_tol / 10):
                return f, s

        raise RuntimeError("No facet found for comp = {}".format(comp))

    def _get_all_facets_and_simplexes(self, comp):
        """
        Get all facets that a composition falls into.

        Args:
            comp (Composition): A composition

        """
        c = self.pd_coords(comp)

        all_facets = [
            f for f, s in zip(self.facets, self.simplexes) if s.in_simplex(c, PhaseDiagram.numerical_tol / 10)
        ]

        if not len(all_facets):
            raise RuntimeError("No facets found for comp = {}".format(comp))

        return all_facets

    def _get_facet_chempots(self, facet):
        """
        Calculates the chemical potentials for each element within a facet.

        Args:
            facet: Facet of the phase diagram.

        Returns:
            {element: chempot} for all elements in the phase diagram.
        """
        complist = [self.qhull_entries[i].composition for i in facet]
        energylist = [self.qhull_entries[i].energy_per_atom for i in facet]
        m = [[c.get_atomic_fraction(e) for e in self.elements] for c in complist]
        chempots = np.linalg.solve(m, energylist)

        return dict(zip(self.elements, chempots))

    def _get_simplex_intersections(self, c1, c2):
        """
        Returns co-ordinates of the itersection of the tie line between two compositions
        and the simplexes of the PhaseDiagram.

        Args:
            c1: Reduced dimension co-ordinates of first composition
            c2: Reduced dimension co-ordinates of second composition

        Returns:
            Array of the intersections between the tie line and the simplexes of
            the PhaseDiagram
        """

        intersections = [c1, c2]
        for sc in self.simplexes:
            intersections.extend(sc.line_intersection(c1, c2))

        return np.array(intersections)

    def get_decomposition(self, comp):
        """
        Provides the decomposition at a particular composition.

        Args:
            comp (Composition): A composition

        Returns:
            Decomposition as a dict of {PDEntry: amount} where amount
            is the amount of the fractional composition.
        """
        facet, simplex = self._get_facet_and_simplex(comp)
        decomp_amts = simplex.bary_coords(self.pd_coords(comp))
        return {
            self.qhull_entries[f]: amt for f, amt in zip(facet, decomp_amts) if abs(amt) > PhaseDiagram.numerical_tol
        }

    def get_decomp_and_hull_energy_per_atom(self, comp):
        """
        Args:
            comp (Composition): Input composition

        Returns:
            Energy of lowest energy equilibrium at desired composition per atom
        """
        # TODO does this need a direct test? indirect via tests on get_hull_energy
        decomp = self.get_decomposition(comp)
        return decomp, sum([e.energy_per_atom * n for e, n in decomp.items()])

    def get_hull_energy_per_atom(self, comp):
        """
        Args:
            comp (Composition): Input composition

        Returns:
            Energy of lowest energy equilibrium at desired composition.
        """
        return self.get_decomp_and_hull_energy_per_atom(comp)[1]

    def get_hull_energy(self, comp):
        """
        Args:
            comp (Composition): Input composition

        Returns:
            Energy of lowest energy equilibrium at desired composition. Not
                normalized by atoms, i.e. E(Li4O2) = 2 * E(Li2O)
        """
        _, hull_energy = self.get_decomp_and_hull_energy_per_atom(comp)
        return comp.num_atoms * hull_energy

    def get_decomp_and_e_above_hull(self, entry, allow_negative=False, check_stable=True):
        """
        Provides the decomposition and energy above convex hull for an entry.
        Due to caching, can be much faster if entries with the same composition
        are processed together.

        Args:
            entry (PDEntry): A PDEntry like object
            allow_negative (bool): Whether to allow negative e_above_hulls. Used to
                calculate equilibrium reaction energies. Defaults to False.
            check_stable (bool): Whether to first check whether an entry is stable.
                In normal circumstances, this is the faster option since checking for
                stable entries is relatively fast. However, if you have a huge proportion
                of unstable entries, then this check can slow things down. You should then
                set this to False.

        Returns:
            (decomp, energy_above_hull). The decomposition is provided
                as a dict of {PDEntry: amount} where amount is the amount of the
                fractional composition. Stable entries should have energy above
                convex hull of 0. The energy is given per atom.
        """
        # Avoid computation for stable_entries.
        # NOTE scaled duplicates of stable_entries will not be caught.
        if check_stable and entry in self.stable_entries:
            return {entry: 1}, 0

        decomp, hull_energy = self.get_decomp_and_hull_energy_per_atom(entry.composition)
        e_above_hull = entry.energy_per_atom - hull_energy

        if allow_negative or e_above_hull >= -PhaseDiagram.numerical_tol:
            return decomp, e_above_hull

        raise ValueError("No valid decomp found for {}! (e {})".format(entry, e_above_hull))

    def get_e_above_hull(self, entry, **kwargs):
        """
        Provides the energy above convex hull for an entry

        Args:
            entry (PDEntry): A PDEntry like object

        Returns:
            Energy above convex hull of entry. Stable entries should have
            energy above hull of 0. The energy is given per atom.
        """
        return self.get_decomp_and_e_above_hull(entry, **kwargs)[1]

    def get_equilibrium_reaction_energy(self, entry):
        """
        Provides the reaction energy of a stable entry from the neighboring
        equilibrium stable entries (also known as the inverse distance to
        hull).

        Args:
            entry (PDEntry): A PDEntry like object

        Returns:
            Equilibrium reaction energy of entry. Stable entries should have
            equilibrium reaction energy <= 0. The energy is given per atom.
        """
        elem_space = frozenset(entry.composition.elements)

        # NOTE scaled duplicates of stable_entries will not be caught.
        if entry not in self._get_stable_entries_in_space(elem_space):
            raise ValueError(
                f"{entry} is unstable, the equilibrium reaction energy is available only for stable entries."
            )

        if entry.is_element:
            return 0

        entries = [e for e in self._get_stable_entries_in_space(elem_space) if e != entry]
        modpd = PhaseDiagram(entries, elements=elem_space)
        return modpd.get_decomp_and_e_above_hull(entry, allow_negative=True)[1]

    def get_decomp_and_phase_separation_energy(
        self,
        entry,
        space_limit=200,
        stable_only=False,
        tols=[1e-8],
        maxiter=1000,
    ):
        """
        Provides the combination of entries in the PhaseDiagram that gives the
        lowest formation enthalpy with the same composition as the given entry
        excluding entries with the same composition and the energy difference
        per atom between the given entry and the energy of the combination found.

        For unstable entries that are not polymorphs of stable entries (or completely
        novel entries) this is simply the energy above (or below) the convex hull.

        For entries with the same composition as one of the stable entries in the
        phase diagram setting `stable_only` to `False` (Default) allows for entries
        not previously on the convex hull to be considered in the combination.
        In this case the energy returned is what is referred to as the decomposition
        enthalpy in:

        1. Bartel, C., Trewartha, A., Wang, Q., Dunn, A., Jain, A., Ceder, G.,
            A critical examination of compound stability predictions from
            machine-learned formation energies, npj Computational Materials 6, 97 (2020)

        For stable entries setting `stable_only` to `True` returns the same energy
        as `get_equilibrium_reaction_energy`. This function is based on a constrained
        optimisation rather than recalculation of the convex hull making it
        algorithmically cheaper. However, if `tol` is too loose there is potential
        for this algorithm to converge to a different solution.

        Args:
            entry (PDEntry): A PDEntry like object.
            space_limit (int): The maximum number of competing entries to consider
                before calculating a second convex hull to reducing the complexity
                of the optimization.
            stable_only (bool): Only use stable materials as competing entries.
            tol (list): Tolerences for convergence of the SLSQP optimization
                when finding the equilibrium reaction. Tighter tolerences tested first.
            maxiter (int): The maximum number of iterations of the SLSQP optimizer
                when finding the equilibrium reaction.

        Returns:
            (decomp, energy). The decompostion  is given as a dict of {PDEntry, amount}
            for all entries in the decomp reaction where amount is the amount of the
            fractional composition. The phase separation energy is given per atom.
        """

        entry_frac = entry.composition.fractional_composition
        entry_elems = frozenset(entry_frac.elements)

        # Handle elemental materials
        if entry.is_element:
            return self.get_decomp_and_e_above_hull(entry, allow_negative=True)

        # Select space to compare against
        if stable_only:
            compare_entries = self._get_stable_entries_in_space(entry_elems)
        else:
            compare_entries = [e for e, s in zip(self.qhull_entries, self._qhull_spaces) if entry_elems.issuperset(s)]

        # get memory ids of entries with the same composition.
        same_comp_mem_ids = [
            id(c)
            for c in compare_entries
            if (  # NOTE use this construction to avoid calls to fractional_composition
                len(entry_frac) == len(c.composition)
                and np.isclose(entry.energy_per_atom, c.energy_per_atom)
                and all(
                    abs(v - c.composition.get_atomic_fraction(el)) <= Composition.amount_tolerance
                    for el, v in entry_frac.items()
                )
            )
        ]

        if not any(id(e) in same_comp_mem_ids for e in self._get_stable_entries_in_space(entry_elems)):
            return self.get_decomp_and_e_above_hull(entry, allow_negative=True)

        # take entries with negative e_form and different compositons as competing entries
        competing_entries = [c for c in compare_entries if id(c) not in same_comp_mem_ids]

        # NOTE SLSQP optimizer doesn't scale well for > 300 competing entries.
        # TODO come up with smart way to restrict the space. The inner hull idea
        # caused a memory leak when trying multiprocessing.
        if len(competing_entries) > space_limit and not stable_only:
            raise ValueError(
                f"Number of competing_entries ({len(compare_entries)}) for {entry.composition}"
                f"exceeds space_limit ({space_limit})."
            )

            # reduced_space = (
            #     set(competing_entries)
            #     .difference(self._get_stable_entries_in_space(entry_elems))
            #     .union(self.el_refs.values())
            # )
            # inner_hull = PhaseDiagram(reduced_space)

            # competing_entries = inner_hull._stable_entries.union(self._get_stable_entries_in_space(entry_elems))
            # competing_entries = [c for c in compare_entries if id(c) not in same_comp_mem_ids]

            # if len(competing_entries) > space_limit:
            #     warnings.warn(
            #         (
            #             f"After reduction {len(competing_entries)} competing entries "
            #             f"remain for {entry.composition} - Using SLSQP to find "
            #             "decomposition likely to be slow"
            #         )
            #     )

        decomp = _get_slsqp_decomp(entry.composition, competing_entries, tols, maxiter)

        # find the minimum alternative formation energy for the decomposition
        decomp_enthalpy = np.sum([c.energy_per_atom * amt for c, amt in decomp.items()])

        decomp_enthalpy = entry.energy_per_atom - decomp_enthalpy

        return decomp, decomp_enthalpy

    def get_phase_separation_energy(self, entry, **kwargs):
        """
        Provides the energy to the convex hull for the given entry. For stable entries
        already in the phase diagram the algorithm provides the phase separation energy
        which is refered to as the decomposition enthalpy in:

        1. Bartel, C., Trewartha, A., Wang, Q., Dunn, A., Jain, A., Ceder, G.,
            A critical examination of compound stability predictions from
            machine-learned formation energies, npj Computational Materials 6, 97 (2020)

        Args:
            entry (PDEntry): A PDEntry like object
            **kwargs: Keyword args passed to `get_decomp_and_decomp_energy`
                space_limit (int): The maximum number of competing entries to consider.
                stable_only (bool): Only use stable materials as competing entries
                tol (float): The tolerence for convergence of the SLSQP optimization
                    when finding the equilibrium reaction.
                maxiter (int): The maximum number of iterations of the SLSQP optimizer
                    when finding the equilibrium reaction.

        Returns:
            phase separation energy per atom of entry. Stable entries should have
            energies <= 0, Stable elemental entries should have energies = 0 and
            unstable entries should have energies > 0. Entries that have the same
            composition as a stable energy may have postive or negative phase
            separation energies depending on their own energy.
        """
        return self.get_decomp_and_phase_separation_energy(entry, **kwargs)[1]

    def get_composition_chempots(self, comp):
        """
        Get the chemical potentials for all elements at a given composition.

        Args:
            comp (Composition): Composition

        Returns:
            Dictionary of chemical potentials.
        """
        facet = self._get_facet_and_simplex(comp)[0]
        return self._get_facet_chempots(facet)

    def get_all_chempots(self, comp):
        """
        Get chemical potentials at a given compositon.

        Args:
            comp (Composition): Composition

        Returns:
            Chemical potentials.
        """
        all_facets = self._get_all_facets_and_simplexes(comp)

        chempots = {}
        for facet in all_facets:
            facet_name = "-".join([self.qhull_entries[j].name for j in facet])
            chempots[facet_name] = self._get_facet_chempots(facet)

        return chempots

    def get_transition_chempots(self, element):
        """
        Get the critical chemical potentials for an element in the Phase
        Diagram.

        Args:
            element: An element. Has to be in the PD in the first place.

        Returns:
            A sorted sequence of critical chemical potentials, from less
            negative to more negative.
        """
        if element not in self.elements:
            raise ValueError("get_transition_chempots can only be called with elements in the phase diagram.")

        critical_chempots = []
        for facet in self.facets:
            chempots = self._get_facet_chempots(facet)
            critical_chempots.append(chempots[element])

        clean_pots = []
        for c in sorted(critical_chempots):
            if len(clean_pots) == 0:
                clean_pots.append(c)
            else:
                if abs(c - clean_pots[-1]) > PhaseDiagram.numerical_tol:
                    clean_pots.append(c)
        clean_pots.reverse()
        return tuple(clean_pots)

    def get_critical_compositions(self, comp1, comp2):
        """
        Get the critical compositions along the tieline between two
        compositions. I.e. where the decomposition products change.
        The endpoints are also returned.

        Args:
            comp1, comp2 (Composition): compositions that define the tieline

        Returns:
            [(Composition)]: list of critical compositions. All are of
                the form x * comp1 + (1-x) * comp2
        """

        n1 = comp1.num_atoms
        n2 = comp2.num_atoms
        pd_els = self.elements

        # NOTE the reduced dimensionality Simplexes don't use the
        # first element in the PD
        c1 = self.pd_coords(comp1)
        c2 = self.pd_coords(comp2)

        # None of the projections work if c1 == c2, so just return *copies*
        # of the inputs
        if np.all(c1 == c2):
            return [comp1.copy(), comp2.copy()]

        intersections = self._get_simplex_intersections(c1, c2)

        # find position along line
        l = c2 - c1
        l /= np.sqrt(l.dot(l))
        proj = np.dot(intersections - c1, l)

        # only take compositions between endpoints
        proj = proj[
            np.logical_and(proj > -self.numerical_tol, proj < proj[1] + self.numerical_tol)  # proj[1] is |c2-c1|
        ]
        proj.sort()

        # only unique compositions
        valid = np.ones(len(proj), dtype=bool)
        valid[1:] = proj[1:] > proj[:-1] + self.numerical_tol
        proj = proj[valid]

        ints = c1 + l * proj[:, None]
        # reconstruct full-dimensional composition array
        cs = np.concatenate([np.array([1 - np.sum(ints, axis=-1)]).T, ints], axis=-1)
        # mixing fraction when compositions are normalized
        x = proj / np.dot(c2 - c1, l)
        # mixing fraction when compositions are not normalized
        x_unnormalized = x * n1 / (n2 + x * (n1 - n2))
        num_atoms = n1 + (n2 - n1) * x_unnormalized
        cs *= num_atoms[:, None]
        return [Composition((c, v) for c, v in zip(pd_els, m)) for m in cs]

    def get_element_profile(self, element, comp, comp_tol=1e-5):
        """
        Provides the element evolution data for a composition.
        For example, can be used to analyze Li conversion voltages by varying
        uLi and looking at the phases formed. Also can be used to analyze O2
        evolution by varying uO2.

        Args:
            element: An element. Must be in the phase diagram.
            comp: A Composition
            comp_tol: The tolerance to use when calculating decompositions.
                Phases with amounts less than this tolerance are excluded.
                Defaults to 1e-5.

        Returns:
            Evolution data as a list of dictionaries of the following format:
            [ {'chempot': -10.487582010000001, 'evolution': -2.0,
            'reaction': Reaction Object], ...]
        """
        element = get_el_sp(element)

        if element not in self.elements:
            raise ValueError("get_transition_chempots can only be called with" " elements in the phase diagram.")
        gccomp = Composition({el: amt for el, amt in comp.items() if el != element})
        elref = self.el_refs[element]
        elcomp = Composition(element.symbol)
        evolution = []

        for cc in self.get_critical_compositions(elcomp, gccomp)[1:]:
            decomp_entries = self.get_decomposition(cc).keys()
            decomp = [k.composition for k in decomp_entries]
            rxn = Reaction([comp], decomp + [elcomp])
            rxn.normalize_to(comp)
            c = self.get_composition_chempots(cc + elcomp * 1e-5)[element]
            amt = -rxn.coeffs[rxn.all_comp.index(elcomp)]
            evolution.append(
                {"chempot": c, "evolution": amt, "element_reference": elref, "reaction": rxn, "entries": decomp_entries}
            )
        return evolution

    def get_chempot_range_map(self, elements, referenced=True, joggle=True):
        """
        Returns a chemical potential range map for each stable entry.

        Args:
            elements: Sequence of elements to be considered as independent
                variables. E.g., if you want to show the stability ranges
                of all Li-Co-O phases wrt to uLi and uO, you will supply
                [Element("Li"), Element("O")]
            referenced: If True, gives the results with a reference being the
                energy of the elemental phase. If False, gives absolute values.
            joggle (boolean): Whether to joggle the input to avoid precision
                errors.

        Returns:
            Returns a dict of the form {entry: [simplices]}. The list of
            simplices are the sides of the N-1 dim polytope bounding the
            allowable chemical potential range of each entry.
        """
        all_chempots = []
        for facet in self.facets:
            chempots = self._get_facet_chempots(facet)
            all_chempots.append([chempots[el] for el in self.elements])

        inds = [self.elements.index(el) for el in elements]

        if referenced:
            el_energies = {el: self.el_refs[el].energy_per_atom for el in elements}
        else:
            el_energies = {el: 0.0 for el in elements}

        chempot_ranges = collections.defaultdict(list)
        vertices = [list(range(len(self.elements)))]

        if len(all_chempots) > len(self.elements):
            vertices = get_facets(all_chempots, joggle=joggle)

        for ufacet in vertices:
            for combi in itertools.combinations(ufacet, 2):
                data1 = self.facets[combi[0]]
                data2 = self.facets[combi[1]]
                common_ent_ind = set(data1).intersection(set(data2))
                if len(common_ent_ind) == len(elements):
                    common_entries = [self.qhull_entries[i] for i in common_ent_ind]
                    data = np.array([[all_chempots[i][j] - el_energies[self.elements[j]] for j in inds] for i in combi])
                    sim = Simplex(data)
                    for entry in common_entries:
                        chempot_ranges[entry].append(sim)

        return chempot_ranges

    def getmu_vertices_stability_phase(self, target_comp, dep_elt, tol_en=1e-2):
        """
        returns a set of chemical potentials corresponding to the vertices of
        the simplex in the chemical potential phase diagram.
        The simplex is built using all elements in the target_composition
        except dep_elt.
        The chemical potential of dep_elt is computed from the target
        composition energy.
        This method is useful to get the limiting conditions for
        defects computations for instance.

        Args:
            target_comp: A Composition object
            dep_elt: the element for which the chemical potential is computed
                from the energy of the stable phase at the target composition
            tol_en: a tolerance on the energy to set

        Returns:
             [{Element: mu}]: An array of conditions on simplex vertices for
             which each element has a chemical potential set to a given
             value. "absolute" values (i.e., not referenced to element energies)
        """
        muref = np.array([self.el_refs[e].energy_per_atom for e in self.elements if e != dep_elt])
        chempot_ranges = self.get_chempot_range_map([e for e in self.elements if e != dep_elt])

        for e in self.elements:
            if e not in target_comp.elements:
                target_comp = target_comp + Composition({e: 0.0})

        coeff = [-target_comp[e] for e in self.elements if e != dep_elt]
<<<<<<< HEAD

        for e in chempot_ranges.keys():
=======
        for e, chempots in chempot_ranges.items():
>>>>>>> 5d600ca6
            if e.composition.reduced_composition == target_comp.reduced_composition:
                multiplicator = e.composition[dep_elt] / target_comp[dep_elt]
                ef = e.energy / multiplicator
                all_coords = []
                for s in chempots:
                    for v in s._coords:
                        elts = [e for e in self.elements if e != dep_elt]
                        res = {}
                        for i, el in enumerate(elts):
                            res[el] = v[i] + muref[i]
                        res[dep_elt] = (np.dot(v + muref, coeff) + ef) / target_comp[dep_elt]
                        already_in = False

                        for di in all_coords:
                            dict_equals = True
                            for k in di:
                                if abs(di[k] - res[k]) > tol_en:
                                    dict_equals = False
                                    break

                            if dict_equals:
                                already_in = True
                                break

                        if not already_in:
                            all_coords.append(res)

        return all_coords

    def get_chempot_range_stability_phase(self, target_comp, open_elt):
        """
        returns a set of chemical potentials corresponding to the max and min
        chemical potential of the open element for a given composition. It is
        quite common to have for instance a ternary oxide (e.g., ABO3) for
        which you want to know what are the A and B chemical potential leading
        to the highest and lowest oxygen chemical potential (reducing and
        oxidizing conditions). This is useful for defect computations.

        Args:
            target_comp: A Composition object
            open_elt: Element that you want to constrain to be max or min

        Returns:
             {Element: (mu_min, mu_max)}: Chemical potentials are given in
             "absolute" values (i.e., not referenced to 0)
        """
        muref = np.array([self.el_refs[e].energy_per_atom for e in self.elements if e != open_elt])
        chempot_ranges = self.get_chempot_range_map([e for e in self.elements if e != open_elt])
        for e in self.elements:
            if e not in target_comp.elements:
                target_comp = target_comp + Composition({e: 0.0})

        coeff = [-target_comp[e] for e in self.elements if e != open_elt]
        max_open = -float("inf")
        min_open = float("inf")
        max_mus = None
        min_mus = None
<<<<<<< HEAD

        for e in chempot_ranges.keys():
=======
        for e, chempots in chempot_ranges.items():
>>>>>>> 5d600ca6
            if e.composition.reduced_composition == target_comp.reduced_composition:
                multiplicator = e.composition[open_elt] / target_comp[open_elt]
                ef = e.energy / multiplicator
                all_coords = []
                for s in chempots:
                    for v in s._coords:
                        all_coords.append(v)
                        test_open = (np.dot(v + muref, coeff) + ef) / target_comp[open_elt]
                        if test_open > max_open:
                            max_open = test_open
                            max_mus = v
                        if test_open < min_open:
                            min_open = test_open
                            min_mus = v

        elts = [e for e in self.elements if e != open_elt]

        res = {}

        for i, el in enumerate(elts):
            res[el] = (min_mus[i] + muref[i], max_mus[i] + muref[i])

        res[open_elt] = (min_open, max_open)

        return res


class PhaseDiagram(BasePhaseDiagram):
    """
    Simple phase diagram class taking in elements and entries as inputs.
    The algorithm is based on the work in the following papers:

    1. S. P. Ong, L. Wang, B. Kang, and G. Ceder, Li-Fe-P-O2 Phase Diagram from
       First Principles Calculations. Chem. Mater., 2008, 20(5), 1798-1807.
       doi:10.1021/cm702327g

    2. S. P. Ong, A. Jain, G. Hautier, B. Kang, G. Ceder, Thermal stabilities
       of delithiated olivine MPO4 (M=Fe, Mn) cathodes investigated using first
       principles calculations. Electrochem. Comm., 2010, 12(3), 427-430.
       doi:10.1016/j.elecom.2010.01.010

    Attributes:
        dim (int): The dimensionality of the phase diagram.
        elements: Elements in the phase diagram.
        el_refs: List of elemental references for the phase diagrams. These are
            entries corresponding to the lowest energy element entries for simple
            compositional phase diagrams.
        all_entries: All entries provided for Phase Diagram construction. Note that this
            does not mean that all these entries are actually used in the phase
            diagram. For example, this includes the positive formation energy
            entries that are filtered out before Phase Diagram construction.
        qhull_entries: Actual entries used in convex hull. Excludes all positive formation
            energy entries.
        qhull_data: Data used in the convex hull operation. This is essentially a matrix of
            composition data and energy per atom values created from qhull_entries.
        facets: Facets of the phase diagram in the form of  [[1,2,3],[4,5,6]...].
            For a ternary, it is the indices (references to qhull_entries and
            qhull_data) for the vertices of the phase triangles. Similarly
            extended to higher D simplices for higher dimensions.
        simplices: The simplices of the phase diagram as a list of np.ndarray, i.e.,
            the list of stable compositional coordinates in the phase diagram.
    """

    def __init__(self, entries, elements=None):
        """
        Standard constructor for phase diagram.

        Args:
            entries ([PDEntry]): A list of PDEntry-like objects having an
                energy, energy_per_atom and composition.
            elements ([Element]): Optional list of elements in the phase
                diagram. If set to None, the elements are determined from
                the the entries themselves and are sorted alphabetically.
                If specified, element ordering (e.g. for pd coordinates)
                is preserved.
        """
        super().__init__(**BasePhaseDiagram._kwargs_from_entries(entries, elements))

    def as_dict(self):
        """
        :return: MSONAble dict
        """
        return {
            "@module": self.__class__.__module__,
            "@class": self.__class__.__name__,
            "all_entries": [e.as_dict() for e in self.all_entries],
            "elements": [e.as_dict() for e in self.elements],
        }

    @classmethod
    def from_dict(cls, d):
        """
        :param d: Dict representation
        :return: PhaseDiagram
        """
        entries = [MontyDecoder().process_decoded(dd) for dd in d["all_entries"]]
        elements = [Element.from_dict(dd) for dd in d["elements"]]
        return cls(entries, elements)


class GrandPotentialPhaseDiagram(PhaseDiagram):
    """
    A class representing a Grand potential phase diagram. Grand potential phase
    diagrams are essentially phase diagrams that are open to one or more
    components. To construct such phase diagrams, the relevant free energy is
    the grand potential, which can be written as the Legendre transform of the
    Gibbs free energy as follows

    Grand potential = G - u_X N_X

    The algorithm is based on the work in the following papers:

    1. S. P. Ong, L. Wang, B. Kang, and G. Ceder, Li-Fe-P-O2 Phase Diagram from
       First Principles Calculations. Chem. Mater., 2008, 20(5), 1798-1807.
       doi:10.1021/cm702327g

    2. S. P. Ong, A. Jain, G. Hautier, B. Kang, G. Ceder, Thermal stabilities
       of delithiated olivine MPO4 (M=Fe, Mn) cathodes investigated using first
       principles calculations. Electrochem. Comm., 2010, 12(3), 427-430.
       doi:10.1016/j.elecom.2010.01.010
    """

    def __init__(self, entries, chempots, elements=None):
        """
        Standard constructor for grand potential phase diagram.

        Args:
            entries ([PDEntry]): A list of PDEntry-like objects having an
                energy, energy_per_atom and composition.
            chempots ({Element: float}): Specify the chemical potentials
                of the open elements.
            elements ([Element]): Optional list of elements in the phase
                diagram. If set to None, the elements are determined from
                the the entries themselves.
        """

        if elements is None:
            elements = {els for e in entries for els in e.composition.elements}

        self.chempots = {get_el_sp(el): u for el, u in chempots.items()}
        elements = set(elements).difference(self.chempots.keys())

        all_entries = [
            GrandPotPDEntry(e, self.chempots) for e in entries if len(elements.intersection(e.composition.elements)) > 0
        ]

        super().__init__(all_entries, elements)

    def __repr__(self):
        chemsys = "-".join([el.symbol for el in self.elements])
        chempots = ", ".join(["u{}={}".format(el, v) for el, v in self.chempots.items()])

        output = [
            "{} grand potential phase diagram with {}".format(chemsys, chempots),
            "{} stable phases: ".format(len(self._stable_entries)),
            ", ".join([entry.name for entry in self._stable_entries]),
        ]
        return "\n".join(output)

    def as_dict(self):
        """
        Returns:
            MSONable dictionary representation of CompoundPhaseDiagram
        """
        return {
            "@module": self.__class__.__module__,
            "@class": self.__class__.__name__,
            "all_entries": [e.as_dict() for e in self.all_entries],
            "chempots": self.chempots,
            "elements": [e.as_dict() for e in self.elements],
        }

    @classmethod
    def from_dict(cls, d):
        """
        Args:
            d (dict): dictionary representation of GrandPotentialPhaseDiagram

        Returns:
            GrandPotentialPhaseDiagram
        """
        entries = MontyDecoder().process_decoded(d["all_entries"])
        elements = MontyDecoder().process_decoded(d["elements"])
        return cls(entries, d["chempots"], elements)


class CompoundPhaseDiagram(PhaseDiagram):
    """
    Generates phase diagrams from compounds as terminations instead of
    elements.
    """

    # Tolerance for determining if amount of a composition is positive.
    amount_tol = 1e-5

    def __init__(self, entries, terminal_compositions, normalize_terminal_compositions=True):
        """
        Initializes a CompoundPhaseDiagram.

        Args:
            entries ([PDEntry]): Sequence of input entries. For example,
               if you want a Li2O-P2O5 phase diagram, you might have all
               Li-P-O entries as an input.
            terminal_compositions ([Composition]): Terminal compositions of
                phase space. In the Li2O-P2O5 example, these will be the
                Li2O and P2O5 compositions.
            normalize_terminal_compositions (bool): Whether to normalize the
                terminal compositions to a per atom basis. If normalized,
                the energy above hulls will be consistent
                for comparison across systems. Non-normalized terminals are
                more intuitive in terms of compositional breakdowns.
        """
        self.original_entries = entries
        self.terminal_compositions = terminal_compositions
        self.normalize_terminals = normalize_terminal_compositions
        (pentries, species_mapping) = self.transform_entries(entries, terminal_compositions)
        self.species_mapping = species_mapping
        super().__init__(pentries, elements=species_mapping.values())

    def transform_entries(self, entries, terminal_compositions):
        """
        Method to transform all entries to the composition coordinate in the
        terminal compositions. If the entry does not fall within the space
        defined by the terminal compositions, they are excluded. For example,
        Li3PO4 is mapped into a Li2O:1.5, P2O5:0.5 composition. The terminal
        compositions are represented by DummySpecies.

        Args:
            entries: Sequence of all input entries
            terminal_compositions: Terminal compositions of phase space.

        Returns:
            Sequence of TransformedPDEntries falling within the phase space.
        """
        new_entries = []
        if self.normalize_terminals:
            terminal_compositions = [c.fractional_composition for c in terminal_compositions]

        # Map terminal compositions to unique dummy species.
        sp_mapping = collections.OrderedDict()
        for i, comp in enumerate(terminal_compositions):
            sp_mapping[comp] = DummySpecies("X" + chr(102 + i))

        for entry in entries:
            try:
                transformed_entry = TransformedPDEntry(entry, sp_mapping)
                new_entries.append(transformed_entry)
            except ReactionError:
                # If the reaction can't be balanced, the entry does not fall
                # into the phase space. We ignore them.
                pass
            except TransformedPDEntryError:
                # If the reaction has negative amounts for reactants the
                # entry does not fall into the phase space.
                pass

        return new_entries, sp_mapping

    def as_dict(self):
        """
        Returns:
            MSONable dictionary representation of CompoundPhaseDiagram
        """
        return {
            "@module": self.__class__.__module__,
            "@class": self.__class__.__name__,
            "original_entries": [e.as_dict() for e in self.original_entries],
            "terminal_compositions": [c.as_dict() for c in self.terminal_compositions],
            "normalize_terminal_compositions": self.normalize_terminals,
        }

    @classmethod
    def from_dict(cls, d):
        """
        Args:
            d (dict): dictionary representation of CompoundPhaseDiagram

        Returns:
            CompoundPhaseDiagram
        """
        dec = MontyDecoder()
        entries = dec.process_decoded(d["original_entries"])
        terminal_compositions = dec.process_decoded(d["terminal_compositions"])
        return cls(entries, terminal_compositions, d["normalize_terminal_compositions"])


class PatchedPhaseDiagram(PhaseDiagram):
    """
    Computing the Convex Hull of a large set of data in multiple dimensions is
    highly expensive. This class acts to breakdown large chemical spaces into
    smaller chemical spaces which can be computed much more quickly due to having
    both reduced dimensionality and data set sizes.

    Attributes:
        subspaces ({str: {Element, }}): Dictionary of the sets of elements for each of the
            PhaseDiagrams within the PatchedPhaseDiagram.
        pds ({str: PhaseDiagram}): Dictionary of PhaseDiagrams within the
            PatchedPhaseDiagram.
        all_entries ([PDEntry, ]): All entries provided for Phase Diagram construction.
            Note that this does not mean that all these entries are actually used in
            the phase diagram. For example, this includes the positive formation energy
            entries that are filtered out before Phase Diagram construction.
        min_entries ([PDEntry, ]): List of the  lowest energy entries for each composition
            in the data provided for Phase Diagram construction.
        el_refs ([PDEntry, ]): List of elemental references for the phase diagrams.
            These are entries corresponding to the lowest energy element entries for
            simple compositional phase diagrams.
        elements ([Element, ]): List of elements in the phase diagram.

    """

    def __init__(self, entries, elements=None, keep_all_spaces=False, workers=0, verbose=False):
        """
        Args:
            entries ([PDEntry, ]): A list of PDEntry-like objects having an
                energy, energy_per_atom and composition.
            elements ([Element, ], optional): Optional list of elements in the phase
                diagram. If set to None, the elements are determined from
                the the entries themselves and are sorted alphabetically.
                If specified, element ordering (e.g. for pd coordinates)
                is preserved.
            keep_all_spaces (bool): Boolean control on whether to keep chemical spaces
                that are subspaces of other spaces.
            workers (int): Number of cores to use for applying transformations.
                Uses multiprocessing.Pool. Default is `0`, which implies
                serial. Setting the number of workers to a negative number will
                use the maximum number of cpu cores available.

        """
        if not isinstance(workers, int):
            raise ValueError("only integer numbers of `workers` allowed")

        if elements is None:
            elements = sorted({els for e in entries for els in e.composition.elements})

        elements = list(elements)

        dim = len(elements)

        entries = sorted(entries, key=lambda e: e.composition.reduced_composition)

        el_refs = {}
        min_entries = []
        all_entries = []
        for c, g in itertools.groupby(entries, key=lambda e: e.composition.reduced_composition):
            g = list(g)
            min_entry = min(g, key=lambda e: e.energy_per_atom)
            if c.is_element:
                el_refs[c.elements[0]] = min_entry
            min_entries.append(min_entry)
            all_entries.extend(g)

        if len(el_refs) != dim:
            missing = set(elements).difference(el_refs.keys())
            raise ValueError(f"Terminal entries for: {missing} are missing")

        # TODO Numba?
        data = np.array(
            [[e.composition.get_atomic_fraction(el) for el in elements] + [e.energy_per_atom] for e in min_entries]
        )

        # Use only entries with negative formation energy
        vec = [el_refs[el].energy_per_atom for el in elements] + [-1]
        form_e = -np.dot(data, vec)
        inds = np.where(form_e < -BasePhaseDiagram.formation_energy_tol)[0].tolist()

        # Add the elemental references
        inds.extend([min_entries.index(el) for el in el_refs.values()])

        self.qhull_entries = [min_entries[i] for i in inds]
        self._qhull_spaces = [frozenset(e.composition.elements) for e in self.qhull_entries]

        # Get all unique chemical spaces
        spaces = set(s for s in self._qhull_spaces if len(s) > 1)

        # Remove redundant chemical spaces
        if not keep_all_spaces:
            max_size = max([len(s) for s in spaces])

            systems = []
            # NOTE reduce the number of comparisons by only comparing to larger sets
            for i in range(2, max_size + 1):
                test = (s for s in spaces if len(s) == i)
                refer = (s for s in spaces if len(s) > i)
                systems.extend([t for t in test if not any(t.issubset(r) for r in refer)])

            spaces = systems

        # Calculate pds for smaller dimension spaces first
        spaces.sort(key=len, reverse=False)

        # TODO PBarSafe is not safe as it cannot take an iteratble as input.

        pds = [_get_pd_patch_for_space(space, self) for space in PBar(spaces, disable=(not verbose))]
        pds = dict(pds)

        self.spaces = spaces
        self.pds = pds
        self.all_entries = all_entries
        self.el_refs = el_refs
        self.elements = elements

        _stable_entries = {se for pd in pds.values() for se in pd._stable_entries}

        # Add terminal elements as we may not have PD patches including them
        # NOTE add el_refs incase no multielement entries are present for el
        self._stable_entries = list(_stable_entries.union(self.el_refs.values()))
        self._stable_spaces = [frozenset(e.composition.elements) for e in self._stable_entries]

    def __repr__(self):
        return f"{self.__class__.__name__}\n Covering {len(self.spaces)} Sub-Spaces"

    @classmethod
    def from_dict(cls, d, workers=0):
        """
        Args:
            d (dict): dictionary representation of PatchedPhaseDiagram
            workers (int): Number of cores to use for applying transformations.
                Uses multiprocessing.Pool. Default is `0`, which implies
                serial. Setting the number of workers to `-1` will use the maximum
                number of cpu cores available.

        Returns:
            PatchedPhaseDiagram
        """
        entries = [MontyDecoder().process_decoded(dd) for dd in d["all_entries"]]
        elements = [Element.from_dict(dd) for dd in d["elements"]]
        return cls(entries, elements, workers)

    # NOTE the following could be inherited unchanged from PhaseDiagram:
    #     __repr__,
    #     as_dict,
    #     all_entries_hulldata,
    #     unstable_entries,
    #     stable_entries,
    #     get_form_energy(),
    #     get_form_energy_per_atom(),
    #     get_hull_energy(),
    #     get_e_above_hull(),
    #     get_decomp_and_e_above_hull(),
    #     get_decomp_and_phase_separation_energy(),
    #     get_phase_separation_energy()

    def get_pd_for_entry(self, entry):
        """
        Get the possible phase diagrams for an entry

        Args:
            entry (PDEntry/Composition): a PDEntry or Composition like entry

        Returns:
            Dictionary of {space: PhaseDiagram} that the entry is part of
        """
        if isinstance(entry, Composition):
            entry_space = frozenset(entry.elements)
        else:
            entry_space = frozenset(entry.composition.elements)

        try:
            return self.pds[entry_space]
        except KeyError:
            for space in self.pds.keys():
                if space.issuperset(entry_space):
                    return self.pds[space]

            raise ValueError("No suitable PhaseDiagrams found for {}.".format(entry))

    def get_decomposition(self, comp):
        """
        See PhaseDiagram

        Args:
            comp (Composition): A composition

        Returns:
            Decomposition as a dict of {PDEntry: amount} where amount
            is the amount of the fractional composition.
        """
        try:
            pd = self.get_pd_for_entry(comp)
            return pd.get_decomposition(comp)
        except ValueError as e:
            # NOTE warn when stitching across pds is being used
            warnings.warn(str(e) + " Using SLSQP to find decomposition")
            competing_entries = self._get_stable_entries_in_space(frozenset(comp.elements))
            return _get_slsqp_decomp(comp, competing_entries)

    def get_equilibrium_reaction_energy(self, entry):
        """
        See PhaseDiagram

        NOTE this is only approximately the same as the what we would get
        from `PhaseDiagram` as we make use of the slsqp approach from
        get_quasi_e_to_hull().

        Args:
            entry (PDEntry): A PDEntry like object

        Returns:
            Equilibrium reaction energy of entry. Stable entries should have
            equilibrium reaction energy <= 0. The energy is given per atom.
        """
        return self.get_phase_separation_energy(entry, stable_only=True)

    # NOTE the following functions are not implemented for PatchedPhaseDiagram

    def _get_facet_and_simplex(self):
        """
        Not Implemented - See PhaseDiagram
        """
        raise NotImplementedError("`_get_facet_and_simplex` not implemented for `PatchedPhaseDiagram`")

    def _get_all_facets_and_simplexes(self):
        """
        Not Implemented - See PhaseDiagram
        """
        raise NotImplementedError("`_get_all_facets_and_simplexes` not implemented for `PatchedPhaseDiagram`")

    def _get_facet_chempots(self):
        """
        Not Implemented - See PhaseDiagram
        """
        raise NotImplementedError("`_get_facet_chempots` not implemented for `PatchedPhaseDiagram`")

    def _get_simplex_intersections(self):
        """
        Not Implemented - See PhaseDiagram
        """
        raise NotImplementedError("`_get_simplex_intersections` not implemented for `PatchedPhaseDiagram`")

    def get_composition_chempots(self):
        """
        Not Implemented - See PhaseDiagram
        """
        raise NotImplementedError("`get_composition_chempots` not implemented for `PatchedPhaseDiagram`")

    def get_all_chempots(self):
        """
        Not Implemented - See PhaseDiagram
        """
        raise NotImplementedError("`get_all_chempots` not implemented for `PatchedPhaseDiagram`")

    def get_transition_chempots(self):
        """
        Not Implemented - See PhaseDiagram
        """
        raise NotImplementedError("`get_transition_chempots` not implemented for `PatchedPhaseDiagram`")

    def get_critical_compositions(self):
        """
        Not Implemented - See PhaseDiagram
        """
        raise NotImplementedError("`get_critical_compositions` not implemented for `PatchedPhaseDiagram`")

    def get_element_profile(self):
        """
        Not Implemented - See PhaseDiagram
        """
        raise NotImplementedError("`get_element_profile` not implemented for `PatchedPhaseDiagram`")

    def get_chempot_range_map(self):
        """
        Not Implemented - See PhaseDiagram
        """
        raise NotImplementedError("`get_chempot_range_map` not implemented for `PatchedPhaseDiagram`")

    def getmu_vertices_stability_phase(self):
        """
        Not Implemented - See PhaseDiagram
        """
        raise NotImplementedError("`getmu_vertices_stability_phase` not implemented for `PatchedPhaseDiagram`")

    def get_chempot_range_stability_phase(self):
        """
        Not Implemented - See PhaseDiagram
        """
        raise NotImplementedError("`get_chempot_range_stability_phase` not implemented for `PatchedPhaseDiagram`")


def _get_pd_patch_for_space(space, ppd):
    """
    Args:
        space (str): chemical space of the form A-B-X
        ppd (PatchedPhaseDiagram):

    Returns:
        space, PhaseDiagram for the given chemical space
    """
    space_entries = [e for e, s in zip(ppd.qhull_entries, ppd._qhull_spaces) if space.issuperset(s)]

    return space, PhaseDiagram(space_entries)


class ReactionDiagram:
    """
    Analyzes the possible reactions between a pair of compounds, e.g.,
    an electrolyte and an electrode.
    """

    def __init__(self, entry1, entry2, all_entries, tol=1e-4, float_fmt="%.4f"):
        """
        Args:
            entry1 (ComputedEntry): Entry for 1st component. Note that
                corrections, if any, must already be pre-applied. This is to
                give flexibility for different kinds of corrections, e.g.,
                if a particular entry is fitted to an experimental data (such
                as EC molecule).
            entry2 (ComputedEntry): Entry for 2nd component. Note that
                corrections must already be pre-applied. This is to
                give flexibility for different kinds of corrections, e.g.,
                if a particular entry is fitted to an experimental data (such
                as EC molecule).
            all_entries ([ComputedEntry]): All other entries to be
                considered in the analysis. Note that corrections, if any,
                must already be pre-applied.
            tol (float): Tolerance to be used to determine validity of reaction.
            float_fmt (str): Formatting string to be applied to all floats.
                Determines number of decimal places in reaction string.
        """
        elements = set()
        for e in [entry1, entry2]:
            elements.update([el.symbol for el in e.composition.elements])

        elements = tuple(elements)  # Fix elements to ensure order.

        comp_vec1 = np.array([entry1.composition.get_atomic_fraction(el) for el in elements])
        comp_vec2 = np.array([entry2.composition.get_atomic_fraction(el) for el in elements])
        r1 = entry1.composition.reduced_composition
        r2 = entry2.composition.reduced_composition

        logger.debug("%d total entries." % len(all_entries))

        pd = PhaseDiagram(all_entries + [entry1, entry2])
        terminal_formulas = [entry1.composition.reduced_formula, entry2.composition.reduced_formula]

        logger.debug("%d stable entries" % len(pd._stable_entries))
        logger.debug("%d facets" % len(pd.facets))
        logger.debug("%d qhull_entries" % len(pd.qhull_entries))

        rxn_entries = []
        done = []

        def fmt(fl):
            return float_fmt % fl

        for facet in pd.facets:
            for face in itertools.combinations(facet, len(facet) - 1):
                face_entries = [pd.qhull_entries[i] for i in face]

                if any(e.composition.reduced_formula in terminal_formulas for e in face_entries):
                    continue

                try:

                    m = []
                    for e in face_entries:
                        m.append([e.composition.get_atomic_fraction(el) for el in elements])
                    m.append(comp_vec2 - comp_vec1)
                    m = np.array(m).T
                    coeffs = np.linalg.solve(m, comp_vec2)

                    x = coeffs[-1]
                    # pylint: disable=R1716
                    if all(c >= -tol for c in coeffs) and (abs(sum(coeffs[:-1]) - 1) < tol) and (tol < x < 1 - tol):

                        c1 = x / r1.num_atoms
                        c2 = (1 - x) / r2.num_atoms
                        factor = 1 / (c1 + c2)

                        c1 *= factor
                        c2 *= factor

                        # Avoid duplicate reactions.
                        if any(np.allclose([c1, c2], cc) for cc in done):
                            continue

                        done.append((c1, c2))

                        rxn_str = "%s %s + %s %s -> " % (fmt(c1), r1.reduced_formula, fmt(c2), r2.reduced_formula)
                        products = []
                        product_entries = []

                        energy = -(x * entry1.energy_per_atom + (1 - x) * entry2.energy_per_atom)

                        for c, e in zip(coeffs[:-1], face_entries):
                            if c > tol:
                                r = e.composition.reduced_composition
                                products.append("%s %s" % (fmt(c / r.num_atoms * factor), r.reduced_formula))
                                product_entries.append((c, e))
                                energy += c * e.energy_per_atom

                        rxn_str += " + ".join(products)
                        comp = x * comp_vec1 + (1 - x) * comp_vec2
                        entry = PDEntry(Composition(dict(zip(elements, comp))), energy=energy, attribute=rxn_str)
                        entry.decomposition = product_entries
                        rxn_entries.append(entry)
                except np.linalg.LinAlgError:
                    logger.debug(
                        "Reactants = %s"
                        % (", ".join([entry1.composition.reduced_formula, entry2.composition.reduced_formula]))
                    )
                    logger.debug("Products = %s" % (", ".join([e.composition.reduced_formula for e in face_entries])))

        rxn_entries = sorted(rxn_entries, key=lambda e: e.name, reverse=True)

        self.entry1 = entry1
        self.entry2 = entry2
        self.rxn_entries = rxn_entries
        self.labels = collections.OrderedDict()
        for i, e in enumerate(rxn_entries):
            self.labels[str(i + 1)] = e.attribute
            e.name = str(i + 1)
        self.all_entries = all_entries
        self.pd = pd

    def get_compound_pd(self):
        """
        Get the CompoundPhaseDiagram object, which can then be used for
        plotting.

        Returns:
            (CompoundPhaseDiagram)
        """
        # For this plot, since the reactions are reported in formation
        # energies, we need to set the energies of the terminal compositions
        # to 0. So we make create copies with 0 energy.
        entry1 = PDEntry(self.entry1.composition, 0)
        entry2 = PDEntry(self.entry2.composition, 0)

        cpd = CompoundPhaseDiagram(
            self.rxn_entries + [entry1, entry2],
            [Composition(entry1.composition.reduced_formula), Composition(entry2.composition.reduced_formula)],
            normalize_terminal_compositions=False,
        )
        return cpd


class PhaseDiagramError(Exception):
    """
    An exception class for Phase Diagram generation.
    """

    pass


def get_facets(qhull_data, joggle=False):
    """
    Get the simplex facets for the Convex hull.

    Args:
        qhull_data (np.ndarray): The data from which to construct the convex
            hull as a Nxd array (N being number of data points and d being the
            dimension)
        joggle (boolean): Whether to joggle the input to avoid precision
            errors.

    Returns:
        List of simplices of the Convex Hull.
    """
    if joggle:
        return ConvexHull(qhull_data, qhull_options="QJ i").simplices
    return ConvexHull(qhull_data, qhull_options="Qt i").simplices


def _get_slsqp_decomp(
    comp,
    competing_entries,
    tols=[1e-8],
    maxiter=1000,
):
    """
    Finds the amounts of competing compositions that minimize the energy of a
    given composition

    The algorithm is based on the work in the following paper:

    1. Bartel, C., Trewartha, A., Wang, Q., Dunn, A., Jain, A., Ceder, G.,
        A critical examination of compound stability predictions from
        machine-learned formation energies, npj Computational Materials 6, 97 (2020)

    Args:
        comp (Composition/PDEntry): A Composition/PDEntry like entry to analyze
        competing_entries ([PDEntry]): List of entries to consider for decomposition
        tols (list): tolerences to try for SLSQP convergence. Issues observed for
            tol > 1e-7 in the fractional composition (default 1e-8)
        maxiter (int): maximum number of SLSQP iterations

    Returns:
            decomposition as a dict of {PDEntry: amount} where amount
            is the amount of the fractional composition.
    """

    # Elemental amount present in given entry
    amts = comp.get_el_amt_dict()
    chemical_space = tuple(amts.keys())
    b = np.array([amts[el] for el in chemical_space])

    # Elemental amounts present in competing entries
    A_transpose = np.zeros((len(chemical_space), len(competing_entries)))
    for j, comp_entry in enumerate(competing_entries):
        amts = comp_entry.composition.get_el_amt_dict()
        for i, el in enumerate(chemical_space):
            A_transpose[i, j] = amts[el]

    # NOTE normalize arrays to avoid calls to fractional_composition
    b = b / np.sum(b)
    A_transpose = A_transpose / np.sum(A_transpose, axis=0)

    # Energies of competing entries
    Es = np.array([comp_entry.energy_per_atom for comp_entry in competing_entries])

    molar_constraint = {"type": "eq", "fun": lambda x: np.dot(A_transpose, x) - b, "jac": lambda x: A_transpose}

    options = {"maxiter": maxiter, "disp": False}

    # NOTE max_bound needs to be larger than 1
    max_bound = comp.num_atoms
    bounds = [(0, max_bound)] * len(competing_entries)
    x0 = [1 / len(competing_entries)] * len(competing_entries)

    # NOTE the tolerence needs to be tight to stop the optimization
    # from exiting before convergence is reached. Issues observed for
    # tol > 1e-7 in the fractional composition (default 1e-8).
    for tol in sorted(tols):
        solution = minimize(
            fun=lambda x: np.dot(x, Es),
            x0=x0,
            method="SLSQP",
            jac=lambda x: Es,
            bounds=bounds,
            constraints=[molar_constraint],
            tol=tol,
            options=options,
        )

        if solution.success:
            decomp_amts = solution.x
            return {
                c: amt  # NOTE this is the amount of the fractional composition.
                for c, amt in zip(competing_entries, decomp_amts)
                if amt > PhaseDiagram.numerical_tol
            }

    raise ValueError("No valid decomp found for {}!".format(comp))


class PDPlotter:
    """
    A plotter class for compositional phase diagrams.
    """

    def __init__(self, phasediagram: PhaseDiagram, show_unstable: float = 0.2, backend: str = "plotly", **plotkwargs):
        """
        Args:
            phasediagram (PhaseDiagram): PhaseDiagram object.
            show_unstable (float): Whether unstable (above the hull) phases will be
                plotted. If a number > 0 is entered, all phases with
                e_hull < show_unstable (eV/atom) will be shown.
            backend (str): Python package used for plotting ("matplotlib" or
                "plotly"). Defaults to "plotly".
            **plotkwargs (dict): Keyword args passed to matplotlib.pyplot.plot. Can
                be used to customize markers etc. If not set, the default is
                {
                    "markerfacecolor": (0.2157, 0.4941, 0.7216),
                    "markersize": 10,
                    "linewidth": 3
                }
        """
        # note: palettable imports matplotlib
        from palettable.colorbrewer.qualitative import Set1_3

        self._pd = phasediagram
        self._dim = len(self._pd.elements)
        if self._dim > 4:
            raise ValueError("Only 1-4 components supported!")
        self.lines = uniquelines(self._pd.facets) if self._dim > 1 else [[self._pd.facets[0][0], self._pd.facets[0][0]]]
        self.show_unstable = show_unstable
        self.backend = backend
        self._min_energy = min([self._pd.get_form_energy_per_atom(e) for e in self._pd._stable_entries])
        colors = Set1_3.mpl_colors
        self.plotkwargs = plotkwargs or {"markerfacecolor": colors[2], "markersize": 10, "linewidth": 3}

    @property  # type: ignore
    @lru_cache(1)
    def pd_plot_data(self):
        """
        Plotting data for phase diagram. Cached for repetitive calls.
        2-comp - Full hull with energies
        3/4-comp - Projection into 2D or 3D Gibbs triangle.

        Returns:
            (lines, stable_entries, unstable_entries):
            - lines is a list of list of coordinates for lines in the PD.
            - stable_entries is a dict of {coordinates : entry} for each stable node
                in the phase diagram. (Each coordinate can only have one
                stable phase)
            - unstable_entries is a dict of {entry: coordinates} for all unstable
                nodes in the phase diagram.
        """
        pd = self._pd
        entries = pd.qhull_entries
        data = np.array(pd.qhull_data)
        lines = []
        stable_entries = {}
        for line in self.lines:
            entry1 = entries[line[0]]
            entry2 = entries[line[1]]
            if self._dim < 3:
                x = [data[line[0]][0], data[line[1]][0]]
                y = [pd.get_form_energy_per_atom(entry1), pd.get_form_energy_per_atom(entry2)]
                coord = [x, y]
            elif self._dim == 3:
                coord = triangular_coord(data[line, 0:2])
            else:
                coord = tet_coord(data[line, 0:3])
            lines.append(coord)
            labelcoord = list(zip(*coord))
            stable_entries[labelcoord[0]] = entry1
            stable_entries[labelcoord[1]] = entry2

        all_entries = pd.all_entries
        all_data = np.array(pd.all_entries_hulldata)
        unstable_entries = dict()
        stable = pd.stable_entries  # TODO if we make this _stable_entries it breaks
        for i, entry in enumerate(all_entries):
            if entry not in stable:
                if self._dim < 3:
                    x = [all_data[i][0], all_data[i][0]]
                    y = [pd.get_form_energy_per_atom(entry), pd.get_form_energy_per_atom(entry)]
                    coord = [x, y]
                elif self._dim == 3:
                    coord = triangular_coord([all_data[i, 0:2], all_data[i, 0:2]])
                else:
                    coord = tet_coord([all_data[i, 0:3], all_data[i, 0:3], all_data[i, 0:3]])
                labelcoord = list(zip(*coord))
                unstable_entries[entry] = labelcoord[0]

        return lines, stable_entries, unstable_entries

    def get_plot(
        self,
        label_stable=True,
        label_unstable=True,
        ordering=None,
        energy_colormap=None,
        process_attributes=False,
        plt=None,
        label_uncertainties=False,
    ):
        """
        Args:
            label_stable: Whether to label stable compounds.
            label_unstable: Whether to label unstable compounds.
            ordering: Ordering of vertices (matplotlib backend only).
            energy_colormap: Colormap for coloring energy (matplotlib backend only).
            process_attributes: Whether to process the attributes (matplotlib
                backend only).
            plt: Existing plt object if plotting multiple phase diagrams (
                matplotlib backend only).
            label_uncertainties: Whether to add error bars to the hull (plotly
                backend only). For binaries, this also shades the hull with the
                uncertainty window.

        Returns:
            go.Figure (plotly) or matplotlib.pyplot (matplotlib)
        """
        fig = None

        if self.backend == "plotly":
            data = [self._create_plotly_lines()]

            if self._dim == 3:
                data.append(self._create_plotly_ternary_support_lines())
                data.append(self._create_plotly_ternary_hull())

            stable_labels_plot = self._create_plotly_stable_labels(label_stable)
            stable_marker_plot, unstable_marker_plot = self._create_plotly_markers(label_uncertainties)

            if self._dim == 2 and label_uncertainties:
                data.append(self._create_plotly_uncertainty_shading(stable_marker_plot))

            data.append(stable_labels_plot)
            data.append(unstable_marker_plot)
            data.append(stable_marker_plot)

            fig = go.Figure(data=data)
            fig.layout = self._create_plotly_figure_layout()

        elif self.backend == "matplotlib":
            if self._dim <= 3:
                fig = self._get_2d_plot(
                    label_stable,
                    label_unstable,
                    ordering,
                    energy_colormap,
                    plt=plt,
                    process_attributes=process_attributes,
                )
            elif self._dim == 4:
                fig = self._get_3d_plot(label_stable)

        return fig

    def plot_element_profile(self, element, comp, show_label_index=None, xlim=5):
        """
        Draw the element profile plot for a composition varying different
        chemical potential of an element.
        X value is the negative value of the chemical potential reference to
        elemental chemical potential. For example, if choose Element("Li"),
        X= -(µLi-µLi0), which corresponds to the voltage versus metal anode.
        Y values represent for the number of element uptake in this composition
        (unit: per atom). All reactions are printed to help choosing the
        profile steps you want to show label in the plot.

        Args:
         element (Element): An element of which the chemical potential is
            considered. It also must be in the phase diagram.
         comp (Composition): A composition.
         show_label_index (list of integers): The labels for reaction products
            you want to show in the plot. Default to None (not showing any
            annotation for reaction products). For the profile steps you want
            to show the labels, just add it to the show_label_index. The
            profile step counts from zero. For example, you can set
            show_label_index=[0, 2, 5] to label profile step 0,2,5.
         xlim (float): The max x value. x value is from 0 to xlim. Default to
            5 eV.

        Returns:
            Plot of element profile evolution by varying the chemical potential
            of an element.
        """
        plt = pretty_plot(12, 8)
        pd = self._pd
        evolution = pd.get_element_profile(element, comp)
        num_atoms = evolution[0]["reaction"].reactants[0].num_atoms
        element_energy = evolution[0]["chempot"]
        x1, x2, y1 = None, None, None
        for i, d in enumerate(evolution):
            v = -(d["chempot"] - element_energy)
            if i != 0:
                plt.plot([x2, x2], [y1, d["evolution"] / num_atoms], "k", linewidth=2.5)
            x1 = v
            y1 = d["evolution"] / num_atoms

            if i != len(evolution) - 1:
                x2 = -(evolution[i + 1]["chempot"] - element_energy)
            else:
                x2 = 5.0
            if show_label_index is not None and i in show_label_index:
                products = [
                    re.sub(r"(\d+)", r"$_{\1}$", p.reduced_formula)
                    for p in d["reaction"].products
                    if p.reduced_formula != element.symbol
                ]
                plt.annotate(", ".join(products), xy=(v + 0.05, y1 + 0.05), fontsize=24, color="r")
                plt.plot([x1, x2], [y1, y1], "r", linewidth=3)
            else:
                plt.plot([x1, x2], [y1, y1], "k", linewidth=2.5)

        plt.xlim((0, xlim))
        plt.xlabel("-$\\Delta{\\mu}$ (eV)")
        plt.ylabel("Uptake per atom")

        return plt

    def show(self, *args, **kwargs):
        r"""
        Draw the phase diagram using Plotly (or Matplotlib) and show it.

        Args:
            *args: Passed to get_plot.
            **kwargs: Passed to get_plot.
        """
        self.get_plot(*args, **kwargs).show()

    def _get_2d_plot(
        self,
        label_stable=True,
        label_unstable=True,
        ordering=None,
        energy_colormap=None,
        vmin_mev=-60.0,
        vmax_mev=60.0,
        show_colorbar=True,
        process_attributes=False,
        plt=None,
    ):
        """
        Shows the plot using pylab. Contains import statements since matplotlib is a
        fairly extensive library to load.
        """
        if plt is None:
            plt = pretty_plot(8, 6)
        from matplotlib.font_manager import FontProperties

        if ordering is None:
            (lines, labels, unstable) = self.pd_plot_data
        else:
            (_lines, _labels, _unstable) = self.pd_plot_data
            (lines, labels, unstable) = order_phase_diagram(_lines, _labels, _unstable, ordering)
        if energy_colormap is None:
            if process_attributes:
                for x, y in lines:
                    plt.plot(x, y, "k-", linewidth=3, markeredgecolor="k")
                # One should think about a clever way to have "complex"
                # attributes with complex processing options but with a clear
                # logic. At this moment, I just use the attributes to know
                # whether an entry is a new compound or an existing (from the
                #  ICSD or from the MP) one.
                for x, y in labels.keys():
                    if labels[(x, y)].attribute is None or labels[(x, y)].attribute == "existing":
                        plt.plot(x, y, "ko", **self.plotkwargs)
                    else:
                        plt.plot(x, y, "k*", **self.plotkwargs)
            else:
                for x, y in lines:
                    plt.plot(x, y, "ko-", **self.plotkwargs)
        else:
            from matplotlib.cm import ScalarMappable
            from matplotlib.colors import LinearSegmentedColormap, Normalize

            for x, y in lines:
                plt.plot(x, y, "k-", markeredgecolor="k")
            vmin = vmin_mev / 1000.0
            vmax = vmax_mev / 1000.0
            if energy_colormap == "default":
                mid = -vmin / (vmax - vmin)
                cmap = LinearSegmentedColormap.from_list(
                    "my_colormap", [(0.0, "#005500"), (mid, "#55FF55"), (mid, "#FFAAAA"), (1.0, "#FF0000")]
                )
            else:
                cmap = energy_colormap
            norm = Normalize(vmin=vmin, vmax=vmax)
            _map = ScalarMappable(norm=norm, cmap=cmap)
            _energies = [self._pd.get_equilibrium_reaction_energy(entry) for coord, entry in labels.items()]
            energies = [en if en < 0.0 else -0.00000001 for en in _energies]
            vals_stable = _map.to_rgba(energies)
            ii = 0
            if process_attributes:
                for x, y in labels.keys():
                    if labels[(x, y)].attribute is None or labels[(x, y)].attribute == "existing":
                        plt.plot(x, y, "o", markerfacecolor=vals_stable[ii], markersize=12)
                    else:
                        plt.plot(x, y, "*", markerfacecolor=vals_stable[ii], markersize=18)
                    ii += 1
            else:
                for x, y in labels.keys():
                    plt.plot(x, y, "o", markerfacecolor=vals_stable[ii], markersize=15)
                    ii += 1

        font = FontProperties()
        font.set_weight("bold")
        font.set_size(24)

        # Sets a nice layout depending on the type of PD. Also defines a
        # "center" for the PD, which then allows the annotations to be spread
        # out in a nice manner.
        if len(self._pd.elements) == 3:
            plt.axis("equal")
            plt.xlim((-0.1, 1.2))
            plt.ylim((-0.1, 1.0))
            plt.axis("off")
            center = (0.5, math.sqrt(3) / 6)
        else:
            all_coords = labels.keys()
            miny = min([c[1] for c in all_coords])
            ybuffer = max(abs(miny) * 0.1, 0.1)
            plt.xlim((-0.1, 1.1))
            plt.ylim((miny - ybuffer, ybuffer))
            center = (0.5, miny / 2)
            plt.xlabel("Fraction", fontsize=28, fontweight="bold")
            plt.ylabel("Formation energy (eV/atom)", fontsize=28, fontweight="bold")

        for coords in sorted(labels.keys(), key=lambda x: -x[1]):
            entry = labels[coords]
            label = entry.name

            # The follow defines an offset for the annotation text emanating
            # from the center of the PD. Results in fairly nice layouts for the
            # most part.
            vec = np.array(coords) - center
            vec = vec / np.linalg.norm(vec) * 10 if np.linalg.norm(vec) != 0 else vec
            valign = "bottom" if vec[1] > 0 else "top"
            if vec[0] < -0.01:
                halign = "right"
            elif vec[0] > 0.01:
                halign = "left"
            else:
                halign = "center"
            if label_stable:
                if process_attributes and entry.attribute == "new":
                    plt.annotate(
                        latexify(label),
                        coords,
                        xytext=vec,
                        textcoords="offset points",
                        horizontalalignment=halign,
                        verticalalignment=valign,
                        fontproperties=font,
                        color="g",
                    )
                else:
                    plt.annotate(
                        latexify(label),
                        coords,
                        xytext=vec,
                        textcoords="offset points",
                        horizontalalignment=halign,
                        verticalalignment=valign,
                        fontproperties=font,
                    )

        if self.show_unstable:
            font = FontProperties()
            font.set_size(16)
            energies_unstable = [self._pd.get_e_above_hull(entry) for entry, coord in unstable.items()]
            if energy_colormap is not None:
                energies.extend(energies_unstable)
                vals_unstable = _map.to_rgba(energies_unstable)
            ii = 0
            for entry, coords in unstable.items():
                ehull = self._pd.get_e_above_hull(entry)
                if ehull < self.show_unstable:
                    vec = np.array(coords) - center
                    vec = vec / np.linalg.norm(vec) * 10 if np.linalg.norm(vec) != 0 else vec
                    label = entry.name
                    if energy_colormap is None:
                        plt.plot(
                            coords[0],
                            coords[1],
                            "ks",
                            linewidth=3,
                            markeredgecolor="k",
                            markerfacecolor="r",
                            markersize=8,
                        )
                    else:
                        plt.plot(
                            coords[0],
                            coords[1],
                            "s",
                            linewidth=3,
                            markeredgecolor="k",
                            markerfacecolor=vals_unstable[ii],
                            markersize=8,
                        )
                    if label_unstable:
                        plt.annotate(
                            latexify(label),
                            coords,
                            xytext=vec,
                            textcoords="offset points",
                            horizontalalignment=halign,
                            color="b",
                            verticalalignment=valign,
                            fontproperties=font,
                        )
                    ii += 1
        if energy_colormap is not None and show_colorbar:
            _map.set_array(energies)
            cbar = plt.colorbar(_map)
            cbar.set_label(
                "Energy [meV/at] above hull (in red)\nInverse energy [" "meV/at] above hull (in green)",
                rotation=-90,
                ha="left",
                va="center",
            )
        f = plt.gcf()
        f.set_size_inches((8, 6))
        plt.subplots_adjust(left=0.09, right=0.98, top=0.98, bottom=0.07)
        return plt

    def _get_3d_plot(self, label_stable=True):
        """
        Shows the plot using pylab.  Usually I won"t do imports in methods,
        but since plotting is a fairly expensive library to load and not all
        machines have matplotlib installed, I have done it this way.
        """
        import matplotlib.pyplot as plt
        from matplotlib.font_manager import FontProperties

        fig = plt.figure()
        ax = fig.add_subplot(111, projection="3d")
        font = FontProperties(weight="bold", size=13)
        (lines, labels, unstable) = self.pd_plot_data
        count = 1
        newlabels = list()
        for x, y, z in lines:
            ax.plot(x, y, z, "bo-", linewidth=3, markeredgecolor="b", markerfacecolor="r", markersize=10)
        for coords in sorted(labels.keys()):
            entry = labels[coords]
            label = entry.name
            if label_stable:
                if len(entry.composition.elements) == 1:
                    ax.text(coords[0], coords[1], coords[2], label, fontproperties=font)
                else:
                    ax.text(coords[0], coords[1], coords[2], str(count), fontsize=12)
                    newlabels.append("{} : {}".format(count, latexify(label)))
                    count += 1
        plt.figtext(0.01, 0.01, "\n".join(newlabels), fontproperties=font)
        ax.axis("off")
        ax.set_xlim(-0.1, 0.72)
        ax.set_ylim(0, 0.66)
        ax.set_zlim(0, 0.56)  # pylint: disable=E1101
        return plt

    def write_image(self, stream, image_format="svg", **kwargs):
        r"""
        Writes the phase diagram to an image in a stream.

        Args:
            stream:
                stream to write to. Can be a file stream or a StringIO stream.
            image_format
                format for image. Can be any of matplotlib supported formats.
                Defaults to svg for best results for vector graphics.
            **kwargs: Pass through to get_plot functino.
        """
        plt = self.get_plot(**kwargs)

        f = plt.gcf()
        f.set_size_inches((12, 10))

        plt.savefig(stream, format=image_format)

    def plot_chempot_range_map(self, elements, referenced=True):
        """
        Plot the chemical potential range _map. Currently works only for
        3-component PDs.

        Args:
            elements: Sequence of elements to be considered as independent
                variables. E.g., if you want to show the stability ranges of
                all Li-Co-O phases wrt to uLi and uO, you will supply
                [Element("Li"), Element("O")]
            referenced: if True, gives the results with a reference being the
                        energy of the elemental phase. If False, gives absolute values.
        """
        self.get_chempot_range_map_plot(elements, referenced=referenced).show()

    def get_chempot_range_map_plot(self, elements, referenced=True):
        """
        Returns a plot of the chemical potential range _map. Currently works
        only for 3-component PDs.

        Args:
            elements: Sequence of elements to be considered as independent
                variables. E.g., if you want to show the stability ranges of
                all Li-Co-O phases wrt to uLi and uO, you will supply
                [Element("Li"), Element("O")]
            referenced: if True, gives the results with a reference being the
                        energy of the elemental phase. If False, gives absolute values.

        Returns:
            A matplotlib plot object.
        """

        plt = pretty_plot(12, 8)
        chempot_ranges = self._pd.get_chempot_range_map(elements, referenced=referenced)
        missing_lines = {}
        excluded_region = []
        for entry, lines in chempot_ranges.items():
            comp = entry.composition
            center_x = 0
            center_y = 0
            coords = []
            contain_zero = any(comp.get_atomic_fraction(el) == 0 for el in elements)
            is_boundary = (not contain_zero) and sum([comp.get_atomic_fraction(el) for el in elements]) == 1
            for line in lines:
                (x, y) = line.coords.transpose()
                plt.plot(x, y, "k-")

                for coord in line.coords:
                    if not in_coord_list(coords, coord):
                        coords.append(coord.tolist())
                        center_x += coord[0]
                        center_y += coord[1]
                if is_boundary:
                    excluded_region.extend(line.coords)

            if coords and contain_zero:
                missing_lines[entry] = coords
            else:
                xy = (center_x / len(coords), center_y / len(coords))
                plt.annotate(latexify(entry.name), xy, fontsize=22)

        ax = plt.gca()
        xlim = ax.get_xlim()
        ylim = ax.get_ylim()

        # Shade the forbidden chemical potential regions.
        excluded_region.append([xlim[1], ylim[1]])
        excluded_region = sorted(excluded_region, key=lambda c: c[0])
        (x, y) = np.transpose(excluded_region)
        plt.fill(x, y, "0.80")

        # The hull does not generate the missing horizontal and vertical lines.
        # The following code fixes this.
        el0 = elements[0]
        el1 = elements[1]
        for entry, coords in missing_lines.items():
            center_x = sum([c[0] for c in coords])
            center_y = sum([c[1] for c in coords])
            comp = entry.composition
            is_x = comp.get_atomic_fraction(el0) < 0.01
            is_y = comp.get_atomic_fraction(el1) < 0.01
            n = len(coords)
            if not (is_x and is_y):
                if is_x:
                    coords = sorted(coords, key=lambda c: c[1])
                    for i in [0, -1]:
                        x = [min(xlim), coords[i][0]]
                        y = [coords[i][1], coords[i][1]]
                        plt.plot(x, y, "k")
                        center_x += min(xlim)
                        center_y += coords[i][1]
                elif is_y:
                    coords = sorted(coords, key=lambda c: c[0])
                    for i in [0, -1]:
                        x = [coords[i][0], coords[i][0]]
                        y = [coords[i][1], min(ylim)]
                        plt.plot(x, y, "k")
                        center_x += coords[i][0]
                        center_y += min(ylim)
                xy = (center_x / (n + 2), center_y / (n + 2))
            else:
                center_x = sum(coord[0] for coord in coords) + xlim[0]
                center_y = sum(coord[1] for coord in coords) + ylim[0]
                xy = (center_x / (n + 1), center_y / (n + 1))

            plt.annotate(
                latexify(entry.name), xy, horizontalalignment="center", verticalalignment="center", fontsize=22
            )

        plt.xlabel("$\\mu_{{{0}}} - \\mu_{{{0}}}^0$ (eV)".format(el0.symbol))
        plt.ylabel("$\\mu_{{{0}}} - \\mu_{{{0}}}^0$ (eV)".format(el1.symbol))
        plt.tight_layout()
        return plt

    def get_contour_pd_plot(self):
        """
        Plot a contour phase diagram plot, where phase triangles are colored
        according to degree of instability by interpolation. Currently only
        works for 3-component phase diagrams.

        Returns:
            A matplotlib plot object.
        """
        from matplotlib import cm
        from scipy import interpolate

        pd = self._pd
        entries = pd.qhull_entries
        data = np.array(pd.qhull_data)

        plt = self._get_2d_plot()
        data[:, 0:2] = triangular_coord(data[:, 0:2]).transpose()
        for i, e in enumerate(entries):
            data[i, 2] = self._pd.get_e_above_hull(e)

        gridsize = 0.005
        xnew = np.arange(0, 1.0, gridsize)
        ynew = np.arange(0, 1, gridsize)

        f = interpolate.LinearNDInterpolator(data[:, 0:2], data[:, 2])
        znew = np.zeros((len(ynew), len(xnew)))
        for (i, xval) in enumerate(xnew):
            for (j, yval) in enumerate(ynew):
                znew[j, i] = f(xval, yval)

        # pylint: disable=E1101
        plt.contourf(xnew, ynew, znew, 1000, cmap=cm.autumn_r)

        plt.colorbar()
        return plt

    def _create_plotly_lines(self):
        """
        Creates Plotly scatter (line) plots for all phase diagram facets.

        Returns:
            go.Scatter (or go.Scatter3d) plot
        """
        line_plot = None
        x, y, z, energies = [], [], [], []

        for line in self.pd_plot_data[0]:
            x.extend(list(line[0]) + [None])
            y.extend(list(line[1]) + [None])

            if self._dim == 3:
                z.extend(
                    [self._pd.get_form_energy_per_atom(self.pd_plot_data[1][coord]) for coord in zip(line[0], line[1])]
                    + [None]
                )

            elif self._dim == 4:
                energies.extend(
                    [
                        self._pd.get_form_energy_per_atom(self.pd_plot_data[1][coord])
                        for coord in zip(line[0], line[1], line[2])
                    ]
                    + [None]
                )
                z.extend(list(line[2]) + [None])

        plot_args = dict(
            mode="lines", hoverinfo="none", line={"color": "rgba(0,0,0,1.0)", "width": 7.0}, showlegend=False
        )

        if self._dim == 2:
            line_plot = go.Scatter(x=x, y=y, **plot_args)
        elif self._dim == 3:
            line_plot = go.Scatter3d(x=y, y=x, z=z, **plot_args)
        elif self._dim == 4:
            line_plot = go.Scatter3d(x=x, y=y, z=z, **plot_args)

        return line_plot

    def _create_plotly_stable_labels(self, label_stable=True):
        """
        Creates a (hidable) scatter trace containing labels of stable phases.
        Contains some functionality for creating sensible label positions.

        Returns:
            go.Scatter (or go.Scatter3d) plot
        """
        x, y, z, text, textpositions = [], [], [], [], []
        stable_labels_plot = None
        min_energy_x = None
        offset_2d = 0.005  # extra distance to offset label position for clarity
        offset_3d = 0.01

        energy_offset = -0.1 * self._min_energy

        if self._dim == 2:
            min_energy_x = min(list(self.pd_plot_data[1].keys()), key=lambda c: c[1])[0]

        for coords, entry in self.pd_plot_data[1].items():
            if entry.composition.is_element:  # taken care of by other function
                continue
            x_coord = coords[0]
            y_coord = coords[1]
            textposition = None

            if self._dim == 2:
                textposition = "bottom left"
                if x_coord >= min_energy_x:
                    textposition = "bottom right"
                    x_coord += offset_2d
                else:
                    x_coord -= offset_2d
                y_coord -= offset_2d
            elif self._dim == 3:
                textposition = "middle center"
                if coords[0] > 0.5:
                    x_coord += offset_3d
                else:
                    x_coord -= offset_3d
                if coords[1] > 0.866 / 2:
                    y_coord -= offset_3d
                else:
                    y_coord += offset_3d

                z.append(self._pd.get_form_energy_per_atom(entry) + energy_offset)

            elif self._dim == 4:
                x_coord = x_coord - offset_3d
                y_coord = y_coord - offset_3d
                textposition = "bottom right"
                z.append(coords[2])

            x.append(x_coord)
            y.append(y_coord)
            textpositions.append(textposition)

            comp = entry.composition
            if hasattr(entry, "original_entry"):
                comp = entry.original_entry.composition

            formula = list(comp.reduced_formula)
            text.append(self._htmlize_formula(formula))

        visible = True
        if not label_stable or self._dim == 4:
            visible = "legendonly"

        plot_args = dict(
            text=text,
            textposition=textpositions,
            mode="text",
            name="Labels (stable)",
            hoverinfo="skip",
            opacity=1.0,
            visible=visible,
            showlegend=True,
        )

        if self._dim == 2:
            stable_labels_plot = go.Scatter(x=x, y=y, **plot_args)
        elif self._dim == 3:
            stable_labels_plot = go.Scatter3d(x=y, y=x, z=z, **plot_args)
        elif self._dim == 4:
            stable_labels_plot = go.Scatter3d(x=x, y=y, z=z, **plot_args)

        return stable_labels_plot

    def _create_plotly_element_annotations(self):
        """
        Creates terminal element annotations for Plotly phase diagrams.

        Returns:
            list of annotation dicts.
        """
        annotations_list = []
        x, y, z = None, None, None

        for coords, entry in self.pd_plot_data[1].items():
            if not entry.composition.is_element:
                continue

            x, y = coords[0], coords[1]

            if self._dim == 3:
                z = self._pd.get_form_energy_per_atom(entry)
            elif self._dim == 4:
                z = coords[2]

            if entry.composition.is_element:
                clean_formula = str(entry.composition.elements[0])
                if hasattr(entry, "original_entry"):
                    orig_comp = entry.original_entry.composition
                    clean_formula = self._htmlize_formula(orig_comp.reduced_formula)

                font_dict = {"color": "#000000", "size": 24.0}
                opacity = 1.0

            annotation = plotly_layouts["default_annotation_layout"].copy()
            annotation.update({"x": x, "y": y, "font": font_dict, "text": clean_formula, "opacity": opacity})

            if self._dim == 3 or self._dim == 4:
                for d in ["xref", "yref"]:
                    annotation.pop(d)  # Scatter3d cannot contain xref, yref
                    if self._dim == 3:
                        annotation.update({"x": y, "y": x})
                        if entry.composition.is_element:
                            z = 0.9 * self._min_energy  # place label 10% above base

                annotation.update({"z": z})

            annotations_list.append(annotation)

        # extra point ensures equilateral triangular scaling is displayed
        if self._dim == 3:
            annotations_list.append(dict(x=1, y=1, z=0, opacity=0, text=""))

        return annotations_list

    def _create_plotly_figure_layout(self, label_stable=True):
        """
        Creates layout for plotly phase diagram figure and updates with
        figure annotations.

        Returns:
            Dictionary with Plotly figure layout settings.
        """
        annotations_list = None
        layout = dict()

        if label_stable:
            annotations_list = self._create_plotly_element_annotations()

        if self._dim == 2:
            layout = plotly_layouts["default_binary_layout"].copy()
            layout["annotations"] = annotations_list
        elif self._dim == 3:
            layout = plotly_layouts["default_ternary_layout"].copy()
            layout["scene"].update({"annotations": annotations_list})
        elif self._dim == 4:
            layout = plotly_layouts["default_quaternary_layout"].copy()
            layout["scene"].update({"annotations": annotations_list})

        return layout

    def _create_plotly_markers(self, label_uncertainties=False):
        """
        Creates stable and unstable marker plots for overlaying on the phase diagram.

        Returns:
            Tuple of Plotly go.Scatter (or go.Scatter3d) objects in order: (
            stable markers, unstable markers)
        """

        def get_marker_props(coords, entries, stable=True):
            """Method for getting marker locations, hovertext, and error bars
            from pd_plot_data"""
            x, y, z, texts, energies, uncertainties = [], [], [], [], [], []

            for coord, entry in zip(coords, entries):
                energy = round(self._pd.get_form_energy_per_atom(entry), 3)

                entry_id = getattr(entry, "entry_id", "no ID")
                comp = entry.composition

                if hasattr(entry, "original_entry"):
                    comp = entry.original_entry.composition

                formula = comp.reduced_formula
                clean_formula = self._htmlize_formula(formula)
                label = f"{clean_formula} ({entry_id}) <br> " f"{energy} eV/atom"

                if not stable:
                    e_above_hull = round(self._pd.get_e_above_hull(entry), 3)
                    if e_above_hull > self.show_unstable:
                        continue
                    label += f" (+{e_above_hull} eV/atom)"
                    energies.append(e_above_hull)
                else:
                    uncertainty = 0
                    if hasattr(entry, "correction_uncertainty_per_atom") and label_uncertainties:
                        uncertainty = round(entry.correction_uncertainty_per_atom, 4)
                        label += f"<br> (Error: +/- {uncertainty} eV/atom)"

                    uncertainties.append(uncertainty)
                    energies.append(energy)

                texts.append(label)

                x.append(coord[0])
                y.append(coord[1])

                if self._dim == 3:
                    z.append(energy)
                elif self._dim == 4:
                    z.append(coord[2])

            return {"x": x, "y": y, "z": z, "texts": texts, "energies": energies, "uncertainties": uncertainties}

        stable_coords, stable_entries = (self.pd_plot_data[1].keys(), self.pd_plot_data[1].values())
        unstable_entries, unstable_coords = (self.pd_plot_data[2].keys(), self.pd_plot_data[2].values())

        stable_props = get_marker_props(stable_coords, stable_entries)

        unstable_props = get_marker_props(unstable_coords, unstable_entries, stable=False)

        stable_markers, unstable_markers = dict(), dict()

        if self._dim == 2:
            stable_markers = plotly_layouts["default_binary_marker_settings"].copy()
            stable_markers.update(
                dict(
                    x=list(stable_props["x"]),
                    y=list(stable_props["y"]),
                    name="Stable",
                    marker=dict(color="darkgreen", size=11, line=dict(color="black", width=2)),
                    opacity=0.9,
                    hovertext=stable_props["texts"],
                    error_y=dict(
                        array=list(stable_props["uncertainties"]), type="data", color="gray", thickness=2.5, width=5
                    ),
                )
            )

            unstable_markers = plotly_layouts["default_binary_marker_settings"].copy()
            unstable_markers.update(
                dict(
                    x=list(unstable_props["x"]),
                    y=list(unstable_props["y"]),
                    name="Above Hull",
                    marker=dict(
                        color=unstable_props["energies"],
                        colorscale=plotly_layouts["unstable_colorscale"],
                        size=6,
                        symbol="diamond",
                    ),
                    hovertext=unstable_props["texts"],
                )
            )

        elif self._dim == 3:
            stable_markers = plotly_layouts["default_ternary_marker_settings"].copy()
            stable_markers.update(
                dict(
                    x=list(stable_props["y"]),
                    y=list(stable_props["x"]),
                    z=list(stable_props["z"]),
                    name="Stable",
                    marker=dict(color="black", size=12, opacity=0.8, line=dict(color="black", width=3)),
                    hovertext=stable_props["texts"],
                    error_z=dict(
                        array=list(stable_props["uncertainties"]), type="data", color="darkgray", width=10, thickness=5
                    ),
                )
            )

            unstable_markers = plotly_layouts["default_ternary_marker_settings"].copy()
            unstable_markers.update(
                dict(
                    x=unstable_props["y"],
                    y=unstable_props["x"],
                    z=unstable_props["z"],
                    name="Above Hull",
                    marker=dict(
                        color=unstable_props["energies"],
                        colorscale=plotly_layouts["unstable_colorscale"],
                        size=6,
                        symbol="diamond",
                        colorbar=dict(title="Energy Above Hull<br>(eV/atom)", x=0.05, len=0.75),
                    ),
                    hovertext=unstable_props["texts"],
                )
            )

        elif self._dim == 4:
            stable_markers = plotly_layouts["default_quaternary_marker_settings"].copy()
            stable_markers.update(
                dict(
                    x=stable_props["x"],
                    y=stable_props["y"],
                    z=stable_props["z"],
                    name="Stable",
                    marker=dict(
                        color=stable_props["energies"],
                        colorscale=plotly_layouts["stable_markers_colorscale"],
                        size=8,
                        opacity=0.9,
                    ),
                    hovertext=stable_props["texts"],
                )
            )

            unstable_markers = plotly_layouts["default_quaternary_marker_settings"].copy()
            unstable_markers.update(
                dict(
                    x=unstable_props["x"],
                    y=unstable_props["y"],
                    z=unstable_props["z"],
                    name="Above Hull",
                    marker=dict(
                        color=unstable_props["energies"],
                        colorscale=plotly_layouts["unstable_colorscale"],
                        size=5,
                        symbol="diamond",
                        colorbar=dict(title="Energy Above Hull<br>(eV/atom)", x=0.05, len=0.75),
                    ),
                    hovertext=unstable_props["texts"],
                    visible="legendonly",
                )
            )

        stable_marker_plot = go.Scatter(**stable_markers) if self._dim == 2 else go.Scatter3d(**stable_markers)
        unstable_marker_plot = go.Scatter(**unstable_markers) if self._dim == 2 else go.Scatter3d(**unstable_markers)

        return stable_marker_plot, unstable_marker_plot

    def _create_plotly_uncertainty_shading(self, stable_marker_plot):
        """
        Creates shaded uncertainty region for stable entries. Currently only works
        for binary (dim=2) phase diagrams.

        Args:
            stable_marker_plot: go.Scatter object with stable markers and their
            error bars.

        Returns:
            Plotly go.Scatter object with uncertainty window shading.
        """

        uncertainty_plot = None

        x = stable_marker_plot.x
        y = stable_marker_plot.y

        transformed = False
        if hasattr(self._pd, "original_entries") or hasattr(self._pd, "chempots"):
            transformed = True

        if self._dim == 2:
            error = stable_marker_plot.error_y["array"]

            points = np.append(x, [y, error]).reshape(3, -1).T
            points = points[points[:, 0].argsort()]  # sort by composition  # pylint: disable=E1136

            # these steps trace out the boundary pts of the uncertainty window
            outline = points[:, :2].copy()
            outline[:, 1] = outline[:, 1] + points[:, 2]

            last = -1
            if transformed:
                last = None  # allows for uncertainty in terminal compounds

            flipped_points = np.flip(points[:last, :].copy(), axis=0)
            flipped_points[:, 1] = flipped_points[:, 1] - flipped_points[:, 2]
            outline = np.vstack((outline, flipped_points[:, :2]))

            uncertainty_plot = go.Scatter(
                x=outline[:, 0],
                y=outline[:, 1],
                name="Uncertainty (window)",
                fill="toself",
                mode="lines",
                line=dict(width=0),
                fillcolor="lightblue",
                hoverinfo="skip",
                opacity=0.4,
            )

        return uncertainty_plot

    def _create_plotly_ternary_support_lines(self):
        """
        Creates support lines which aid in seeing the ternary hull in three
        dimensions.

        Returns:
            go.Scatter3d plot of support lines for ternary phase diagram.
        """
        stable_entry_coords = dict(map(reversed, self.pd_plot_data[1].items()))

        elem_coords = [stable_entry_coords[e] for e in self._pd.el_refs.values()]

        # add top and bottom triangle guidelines
        x, y, z = [], [], []
        for line in itertools.combinations(elem_coords, 2):
            x.extend([line[0][0], line[1][0], None] * 2)
            y.extend([line[0][1], line[1][1], None] * 2)
            z.extend([0, 0, None, self._min_energy, self._min_energy, None])

        # add vertical guidelines
        for elem in elem_coords:
            x.extend([elem[0], elem[0], None])
            y.extend([elem[1], elem[1], None])
            z.extend([0, self._min_energy, None])

        return go.Scatter3d(
            x=list(y),
            y=list(x),
            z=list(z),
            mode="lines",
            hoverinfo="none",
            line=dict(color="rgba (0, 0, 0, 0.4)", dash="solid", width=1.0),
            showlegend=False,
        )

    def _create_plotly_ternary_hull(self):
        """
        Creates shaded mesh plot for coloring the ternary hull by formation energy.

        Returns:
            go.Mesh3d plot
        """
        facets = np.array(self._pd.facets)
        coords = np.array([triangular_coord(c) for c in zip(self._pd.qhull_data[:-1, 0], self._pd.qhull_data[:-1, 1])])
        energies = np.array([self._pd.get_form_energy_per_atom(e) for e in self._pd.qhull_entries])

        return go.Mesh3d(
            x=list(coords[:, 1]),
            y=list(coords[:, 0]),
            z=list(energies),
            i=list(facets[:, 1]),
            j=list(facets[:, 0]),
            k=list(facets[:, 2]),
            opacity=0.8,
            intensity=list(energies),
            colorscale=plotly_layouts["stable_colorscale"],
            colorbar=dict(title="Formation energy<br>(eV/atom)", x=0.9, len=0.75),
            hoverinfo="none",
            lighting=dict(diffuse=0.0, ambient=1.0),
            name="Convex Hull (shading)",
            flatshading=True,
            showlegend=True,
        )

    @staticmethod
    def _htmlize_formula(formula: str):
        """
        Adds HTML tags for displaying chemical formula in Plotly figure annotations.

        Args:
            formula: chemical formula

        Returns:
            clean chemical formula with necessary HTML tags
        """
        s = []
        for char in formula:
            if char.isdigit():
                s.append(f"<sub>{char}</sub>")
            else:
                s.append(char)

        return "".join(s)


def uniquelines(q):
    """
    Given all the facets, convert it into a set of unique lines.  Specifically
    used for converting convex hull facets into line pairs of coordinates.

    Args:
        q: A 2-dim sequence, where each row represents a facet. E.g.,
            [[1,2,3],[3,6,7],...]

    Returns:
        setoflines:
            A set of tuple of lines.  E.g., ((1,2), (1,3), (2,3), ....)
    """
    setoflines = set()
    for facets in q:
        for line in itertools.combinations(facets, 2):
            setoflines.add(tuple(sorted(line)))
    return setoflines


def triangular_coord(coord):
    """
    Convert a 2D coordinate into a triangle-based coordinate system for a
    prettier phase diagram.

    Args:
        coord: coordinate used in the convex hull computation.

    Returns:
        coordinates in a triangular-based coordinate system.
    """
    unitvec = np.array([[1, 0], [0.5, math.sqrt(3) / 2]])

    result = np.dot(np.array(coord), unitvec)
    return result.transpose()


def tet_coord(coord):
    """
    Convert a 3D coordinate into a tetrahedron based coordinate system for a
    prettier phase diagram.

    Args:
        coord: coordinate used in the convex hull computation.

    Returns:
        coordinates in a tetrahedron-based coordinate system.
    """
    unitvec = np.array([[1, 0, 0], [0.5, math.sqrt(3) / 2, 0], [0.5, 1.0 / 3.0 * math.sqrt(3) / 2, math.sqrt(6) / 3]])
    result = np.dot(np.array(coord), unitvec)
    return result.transpose()


def order_phase_diagram(lines, stable_entries, unstable_entries, ordering):
    """
    Orders the entries (their coordinates) in a phase diagram plot according
    to the user specified ordering.
    Ordering should be given as ['Up', 'Left', 'Right'], where Up,
    Left and Right are the names of the entries in the upper, left and right
    corners of the triangle respectively.

    Args:
        lines: list of list of coordinates for lines in the PD.
        stable_entries: {coordinate : entry} for each stable node in the
            phase diagram. (Each coordinate can only have one stable phase)
        unstable_entries: {entry: coordinates} for all unstable nodes in the
            phase diagram.
        ordering: Ordering of the phase diagram, given as a list ['Up',
            'Left','Right']

    Returns:
        (newlines, newstable_entries, newunstable_entries):
        - newlines is a list of list of coordinates for lines in the PD.
        - newstable_entries is a {coordinate : entry} for each stable node
        in the phase diagram. (Each coordinate can only have one
        stable phase)
        - newunstable_entries is a {entry: coordinates} for all unstable
        nodes in the phase diagram.
    """
    yup = -1000.0
    xleft = 1000.0
    xright = -1000.0

    for coord in stable_entries:
        if coord[0] > xright:
            xright = coord[0]
            nameright = stable_entries[coord].name
        if coord[0] < xleft:
            xleft = coord[0]
            nameleft = stable_entries[coord].name
        if coord[1] > yup:
            yup = coord[1]
            nameup = stable_entries[coord].name

    if (nameup not in ordering) or (nameright not in ordering) or (nameleft not in ordering):
        raise ValueError(
            'Error in ordering_phase_diagram : \n"{up}", "{left}" and "{'
            'right}"'
            " should be in ordering : {ord}".format(up=nameup, left=nameleft, right=nameright, ord=ordering)
        )

    cc = np.array([0.5, np.sqrt(3.0) / 6.0], np.float_)

    if nameup == ordering[0]:
        if nameleft == ordering[1]:
            # The coordinates were already in the user ordering
            return lines, stable_entries, unstable_entries

        newlines = [[np.array(1.0 - x), y] for x, y in lines]
        newstable_entries = {(1.0 - c[0], c[1]): entry for c, entry in stable_entries.items()}
        newunstable_entries = {entry: (1.0 - c[0], c[1]) for entry, c in unstable_entries.items()}
        return newlines, newstable_entries, newunstable_entries
    if nameup == ordering[1]:
        if nameleft == ordering[2]:
            c120 = np.cos(2.0 * np.pi / 3.0)
            s120 = np.sin(2.0 * np.pi / 3.0)
            newlines = []
            for x, y in lines:
                newx = np.zeros_like(x)
                newy = np.zeros_like(y)
                for ii, xx in enumerate(x):
                    newx[ii] = c120 * (xx - cc[0]) - s120 * (y[ii] - cc[1]) + cc[0]
                    newy[ii] = s120 * (xx - cc[0]) + c120 * (y[ii] - cc[1]) + cc[1]
                newlines.append([newx, newy])
            newstable_entries = {
                (
                    c120 * (c[0] - cc[0]) - s120 * (c[1] - cc[1]) + cc[0],
                    s120 * (c[0] - cc[0]) + c120 * (c[1] - cc[1]) + cc[1],
                ): entry
                for c, entry in stable_entries.items()
            }
            newunstable_entries = {
                entry: (
                    c120 * (c[0] - cc[0]) - s120 * (c[1] - cc[1]) + cc[0],
                    s120 * (c[0] - cc[0]) + c120 * (c[1] - cc[1]) + cc[1],
                )
                for entry, c in unstable_entries.items()
            }
            return newlines, newstable_entries, newunstable_entries
        c120 = np.cos(2.0 * np.pi / 3.0)
        s120 = np.sin(2.0 * np.pi / 3.0)
        newlines = []
        for x, y in lines:
            newx = np.zeros_like(x)
            newy = np.zeros_like(y)
            for ii, xx in enumerate(x):
                newx[ii] = -c120 * (xx - 1.0) - s120 * y[ii] + 1.0
                newy[ii] = -s120 * (xx - 1.0) + c120 * y[ii]
            newlines.append([newx, newy])
        newstable_entries = {
            (-c120 * (c[0] - 1.0) - s120 * c[1] + 1.0, -s120 * (c[0] - 1.0) + c120 * c[1]): entry
            for c, entry in stable_entries.items()
        }
        newunstable_entries = {
            entry: (-c120 * (c[0] - 1.0) - s120 * c[1] + 1.0, -s120 * (c[0] - 1.0) + c120 * c[1])
            for entry, c in unstable_entries.items()
        }
        return newlines, newstable_entries, newunstable_entries
    if nameup == ordering[2]:
        if nameleft == ordering[0]:
            c240 = np.cos(4.0 * np.pi / 3.0)
            s240 = np.sin(4.0 * np.pi / 3.0)
            newlines = []
            for x, y in lines:
                newx = np.zeros_like(x)
                newy = np.zeros_like(y)
                for ii, xx in enumerate(x):
                    newx[ii] = c240 * (xx - cc[0]) - s240 * (y[ii] - cc[1]) + cc[0]
                    newy[ii] = s240 * (xx - cc[0]) + c240 * (y[ii] - cc[1]) + cc[1]
                newlines.append([newx, newy])
            newstable_entries = {
                (
                    c240 * (c[0] - cc[0]) - s240 * (c[1] - cc[1]) + cc[0],
                    s240 * (c[0] - cc[0]) + c240 * (c[1] - cc[1]) + cc[1],
                ): entry
                for c, entry in stable_entries.items()
            }
            newunstable_entries = {
                entry: (
                    c240 * (c[0] - cc[0]) - s240 * (c[1] - cc[1]) + cc[0],
                    s240 * (c[0] - cc[0]) + c240 * (c[1] - cc[1]) + cc[1],
                )
                for entry, c in unstable_entries.items()
            }
            return newlines, newstable_entries, newunstable_entries
        c240 = np.cos(4.0 * np.pi / 3.0)
        s240 = np.sin(4.0 * np.pi / 3.0)
        newlines = []
        for x, y in lines:
            newx = np.zeros_like(x)
            newy = np.zeros_like(y)
            for ii, xx in enumerate(x):
                newx[ii] = -c240 * xx - s240 * y[ii]
                newy[ii] = -s240 * xx + c240 * y[ii]
            newlines.append([newx, newy])
        newstable_entries = {
            (-c240 * c[0] - s240 * c[1], -s240 * c[0] + c240 * c[1]): entry for c, entry in stable_entries.items()
        }
        newunstable_entries = {
            entry: (-c240 * c[0] - s240 * c[1], -s240 * c[0] + c240 * c[1]) for entry, c in unstable_entries.items()
        }
        return newlines, newstable_entries, newunstable_entries
    raise ValueError("Invalid ordering.")<|MERGE_RESOLUTION|>--- conflicted
+++ resolved
@@ -1096,12 +1096,7 @@
                 target_comp = target_comp + Composition({e: 0.0})
 
         coeff = [-target_comp[e] for e in self.elements if e != dep_elt]
-<<<<<<< HEAD
-
-        for e in chempot_ranges.keys():
-=======
         for e, chempots in chempot_ranges.items():
->>>>>>> 5d600ca6
             if e.composition.reduced_composition == target_comp.reduced_composition:
                 multiplicator = e.composition[dep_elt] / target_comp[dep_elt]
                 ef = e.energy / multiplicator
@@ -1159,12 +1154,7 @@
         min_open = float("inf")
         max_mus = None
         min_mus = None
-<<<<<<< HEAD
-
-        for e in chempot_ranges.keys():
-=======
         for e, chempots in chempot_ranges.items():
->>>>>>> 5d600ca6
             if e.composition.reduced_composition == target_comp.reduced_composition:
                 multiplicator = e.composition[open_elt] / target_comp[open_elt]
                 ef = e.energy / multiplicator
