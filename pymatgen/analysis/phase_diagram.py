--- conflicted
+++ resolved
@@ -17,14 +17,6 @@
 
 import numpy as np
 import plotly.graph_objs as go
-<<<<<<< HEAD
-from monty.json import MSONable, MontyDecoder
-from scipy.optimize import minimize
-from scipy.spatial import ConvexHull
-from pymatgen.analysis.reaction_calculator import Reaction, ReactionError
-from pymatgen.core.composition import Composition
-from pymatgen.core.periodic_table import Element, DummySpecies, get_el_sp
-=======
 from monty.json import MontyDecoder, MSONable
 from scipy.optimize import minimize
 from scipy.spatial import ConvexHull
@@ -32,7 +24,6 @@
 from pymatgen.analysis.reaction_calculator import Reaction, ReactionError
 from pymatgen.core.composition import Composition
 from pymatgen.core.periodic_table import DummySpecies, Element, get_el_sp
->>>>>>> 4f906e35
 from pymatgen.entries import Entry
 from pymatgen.util.coord import Simplex, in_coord_list
 from pymatgen.util.plotting import pretty_plot
@@ -898,10 +889,10 @@
 
         # only take compositions between endpoints
         proj = proj[
-                np.logical_and(
-                    proj > -self.numerical_tol, proj < proj[1] + self.numerical_tol
-                )
-            ]
+            np.logical_and(
+                proj > -self.numerical_tol, proj < proj[1] + self.numerical_tol
+            )
+        ]
         proj.sort()
 
         # only unique compositions
